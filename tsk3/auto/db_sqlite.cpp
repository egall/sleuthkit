--- conflicted
+++ resolved
@@ -199,7 +199,17 @@
         return 1;
     }
 
-<<<<<<< HEAD
+    // set UTF8 encoding
+    if (attempt_exec("PRAGMA encoding = \"UTF-8\";",
+            "Error setting PRAGMA encoding UTF-8: %s\n")) {
+        return 1;
+    }
+
+    // set page size
+    if (attempt_exec("PRAGMA page_size = 4096;",
+            "Error setting PRAGMA page_size: %s\n")) {
+        return 1;
+    }
 
     // increase the DB by 1MB at a time. 
     int chunkSize = 1024 * 1024;
@@ -210,21 +220,6 @@
         return 1;
     }
 
-=======
-    // set UTF8 encoding
-    if (attempt_exec("PRAGMA encoding = \"UTF-8\";",
-            "Error setting PRAGMA encoding UTF-8: %s\n")) {
-        return 1;
-    }
-
-    // set page size
-    if (attempt_exec("PRAGMA page_size = 4096;",
-            "Error setting PRAGMA page_size: %s\n")) {
-        return 1;
-    }
-
-
->>>>>>> 82e798b0
     if (attempt_exec
         ("CREATE TABLE tsk_db_info (schema_ver INTEGER, tsk_ver INTEGER);",
             "Error creating tsk_db_info table: %s\n")) {
