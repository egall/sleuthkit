--- conflicted
+++ resolved
@@ -1,5 +1,4 @@
-<<<<<<< HEAD
-﻿<?xml version="1.0" encoding="utf-8"?>
+<?xml version="1.0" encoding="utf-8"?>
 <Project DefaultTargets="Build" ToolsVersion="4.0" xmlns="http://schemas.microsoft.com/developer/msbuild/2003">
   <ItemGroup Label="ProjectConfigurations">
     <ProjectConfiguration Include="Debug_NoLibs|Win32">
@@ -324,235 +323,4 @@
   <Import Project="$(VCTargetsPath)\Microsoft.Cpp.targets" />
   <ImportGroup Label="ExtensionTargets">
   </ImportGroup>
-=======
-﻿<?xml version="1.0" encoding="utf-8"?>
-<Project DefaultTargets="Build" ToolsVersion="4.0" xmlns="http://schemas.microsoft.com/developer/msbuild/2003">
-  <ItemGroup Label="ProjectConfigurations">
-    <ProjectConfiguration Include="Debug_NoLibs|Win32">
-      <Configuration>Debug_NoLibs</Configuration>
-      <Platform>Win32</Platform>
-    </ProjectConfiguration>
-    <ProjectConfiguration Include="Debug|Win32">
-      <Configuration>Debug</Configuration>
-      <Platform>Win32</Platform>
-    </ProjectConfiguration>
-    <ProjectConfiguration Include="Release|Win32">
-      <Configuration>Release</Configuration>
-      <Platform>Win32</Platform>
-    </ProjectConfiguration>
-  </ItemGroup>
-  <PropertyGroup Label="Globals">
-    <ProjectGuid>{76EFC06C-1F64-4478-ABE8-79832716B393}</ProjectGuid>
-    <RootNamespace>libtsk</RootNamespace>
-    <Keyword>Win32Proj</Keyword>
-  </PropertyGroup>
-  <Import Project="$(VCTargetsPath)\Microsoft.Cpp.Default.props" />
-  <PropertyGroup Condition="'$(Configuration)|$(Platform)'=='Debug_NoLibs|Win32'" Label="Configuration">
-    <ConfigurationType>StaticLibrary</ConfigurationType>
-    <CharacterSet>Unicode</CharacterSet>
-  </PropertyGroup>
-  <PropertyGroup Condition="'$(Configuration)|$(Platform)'=='Release|Win32'" Label="Configuration">
-    <ConfigurationType>StaticLibrary</ConfigurationType>
-    <CharacterSet>Unicode</CharacterSet>
-    <WholeProgramOptimization>true</WholeProgramOptimization>
-  </PropertyGroup>
-  <PropertyGroup Condition="'$(Configuration)|$(Platform)'=='Debug|Win32'" Label="Configuration">
-    <ConfigurationType>StaticLibrary</ConfigurationType>
-    <CharacterSet>Unicode</CharacterSet>
-  </PropertyGroup>
-  <Import Project="$(VCTargetsPath)\Microsoft.Cpp.props" />
-  <ImportGroup Label="ExtensionSettings">
-  </ImportGroup>
-  <ImportGroup Condition="'$(Configuration)|$(Platform)'=='Debug_NoLibs|Win32'" Label="PropertySheets">
-    <Import Project="$(UserRootDir)\Microsoft.Cpp.$(Platform).user.props" Condition="exists('$(UserRootDir)\Microsoft.Cpp.$(Platform).user.props')" Label="LocalAppDataPlatform" />
-  </ImportGroup>
-  <ImportGroup Condition="'$(Configuration)|$(Platform)'=='Release|Win32'" Label="PropertySheets">
-    <Import Project="$(UserRootDir)\Microsoft.Cpp.$(Platform).user.props" Condition="exists('$(UserRootDir)\Microsoft.Cpp.$(Platform).user.props')" Label="LocalAppDataPlatform" />
-  </ImportGroup>
-  <ImportGroup Condition="'$(Configuration)|$(Platform)'=='Debug|Win32'" Label="PropertySheets">
-    <Import Project="$(UserRootDir)\Microsoft.Cpp.$(Platform).user.props" Condition="exists('$(UserRootDir)\Microsoft.Cpp.$(Platform).user.props')" Label="LocalAppDataPlatform" />
-  </ImportGroup>
-  <PropertyGroup Label="UserMacros" />
-  <PropertyGroup>
-    <_ProjectFileVersion>10.0.30319.1</_ProjectFileVersion>
-    <OutDir Condition="'$(Configuration)|$(Platform)'=='Debug|Win32'">$(SolutionDir)$(Configuration)\</OutDir>
-    <IntDir Condition="'$(Configuration)|$(Platform)'=='Debug|Win32'">$(Configuration)\</IntDir>
-    <OutDir Condition="'$(Configuration)|$(Platform)'=='Release|Win32'">$(SolutionDir)$(Configuration)\</OutDir>
-    <IntDir Condition="'$(Configuration)|$(Platform)'=='Release|Win32'">$(Configuration)\</IntDir>
-    <OutDir Condition="'$(Configuration)|$(Platform)'=='Debug_NoLibs|Win32'">$(SolutionDir)$(Configuration)\</OutDir>
-    <IntDir Condition="'$(Configuration)|$(Platform)'=='Debug_NoLibs|Win32'">$(Configuration)\</IntDir>
-  </PropertyGroup>
-  <ItemDefinitionGroup Condition="'$(Configuration)|$(Platform)'=='Debug|Win32'">
-    <ClCompile>
-      <Optimization>Disabled</Optimization>
-      <AdditionalIncludeDirectories>$(ProjectDir)\..\..\;$(LIBEWF_HOME)\common;$(LIBEWF_HOME)\include;$(LIBEWF_HOME)\..\zlib;%(AdditionalIncludeDirectories)</AdditionalIncludeDirectories>
-      <PreprocessorDefinitions>_CRT_SECURE_NO_DEPRECATE;HAVE_LIBEWF;HAVE_LIBZ;WIN32;_DEBUG;_LIB;%(PreprocessorDefinitions)</PreprocessorDefinitions>
-      <MinimalRebuild>true</MinimalRebuild>
-      <BasicRuntimeChecks>EnableFastChecks</BasicRuntimeChecks>
-      <RuntimeLibrary>MultiThreadedDebugDLL</RuntimeLibrary>
-      <PrecompiledHeader>
-      </PrecompiledHeader>
-      <WarningLevel>Level3</WarningLevel>
-      <DebugInformationFormat>EditAndContinue</DebugInformationFormat>
-    </ClCompile>
-    <PostBuildEvent>
-      <Command>copy "$(LIBEWF_HOME)\msvscpp\release\libewf.dll" "$(OutDir)"
-copy "$(LIBEWF_HOME)\msvscpp\release\zlib.dll" "$(OutDir)"
-</Command>
-    </PostBuildEvent>
-  </ItemDefinitionGroup>
-  <ItemDefinitionGroup Condition="'$(Configuration)|$(Platform)'=='Release|Win32'">
-    <ClCompile>
-      <Optimization>MaxSpeed</Optimization>
-      <IntrinsicFunctions>true</IntrinsicFunctions>
-      <AdditionalIncludeDirectories>$(ProjectDir)\..\..\;$(LIBEWF_HOME)\common;$(LIBEWF_HOME)\include;$(LIBEWF_HOME)\..\zlib;%(AdditionalIncludeDirectories)</AdditionalIncludeDirectories>
-      <PreprocessorDefinitions>_CRT_SECURE_NO_DEPRECATE;HAVE_LIBEWF;HAVE_LIBZ;WIN32;NDEBUG;_LIB;%(PreprocessorDefinitions)</PreprocessorDefinitions>
-      <RuntimeLibrary>MultiThreadedDLL</RuntimeLibrary>
-      <FunctionLevelLinking>true</FunctionLevelLinking>
-      <PrecompiledHeader>
-      </PrecompiledHeader>
-      <WarningLevel>Level3</WarningLevel>
-      <DebugInformationFormat>ProgramDatabase</DebugInformationFormat>
-    </ClCompile>
-    <PostBuildEvent>
-      <Command>copy "$(LIBEWF_HOME)\msvscpp\release\libewf.dll" "$(OutDir)"
-copy "$(LIBEWF_HOME)\msvscpp\release\zlib.dll" "$(OutDir)"
-</Command>
-    </PostBuildEvent>
-  </ItemDefinitionGroup>
-  <ItemDefinitionGroup Condition="'$(Configuration)|$(Platform)'=='Debug_NoLibs|Win32'">
-    <ClCompile>
-      <Optimization>Disabled</Optimization>
-      <AdditionalIncludeDirectories>$(ProjectDir)\..\..\;%(AdditionalIncludeDirectories)</AdditionalIncludeDirectories>
-      <PreprocessorDefinitions>_CRT_SECURE_NO_DEPRECATE;WIN32;_DEBUG;_LIB;%(PreprocessorDefinitions)</PreprocessorDefinitions>
-      <MinimalRebuild>true</MinimalRebuild>
-      <BasicRuntimeChecks>EnableFastChecks</BasicRuntimeChecks>
-      <RuntimeLibrary>MultiThreadedDebugDLL</RuntimeLibrary>
-      <PrecompiledHeader>
-      </PrecompiledHeader>
-      <WarningLevel>Level3</WarningLevel>
-      <DebugInformationFormat>EditAndContinue</DebugInformationFormat>
-    </ClCompile>
-  </ItemDefinitionGroup>
-  <ItemGroup>
-    <ClCompile Include="..\..\tsk\vs\bsd.c" />
-    <ClCompile Include="..\..\tsk\vs\dos.c" />
-    <ClCompile Include="..\..\tsk\vs\gpt.c" />
-    <ClCompile Include="..\..\tsk\vs\mac.c" />
-    <ClCompile Include="..\..\tsk\vs\mm_io.c" />
-    <ClCompile Include="..\..\tsk\vs\mm_open.c" />
-    <ClCompile Include="..\..\tsk\vs\mm_part.c" />
-    <ClCompile Include="..\..\tsk\vs\mm_types.c" />
-    <ClCompile Include="..\..\tsk\vs\sun.c" />
-    <ClCompile Include="..\..\tsk\fs\dcalc_lib.c" />
-    <ClCompile Include="..\..\tsk\fs\dcat_lib.c" />
-    <ClCompile Include="..\..\tsk\fs\dls_lib.c" />
-    <ClCompile Include="..\..\tsk\fs\dstat_lib.c" />
-    <ClCompile Include="..\..\tsk\fs\ext2fs.c" />
-    <ClCompile Include="..\..\tsk\fs\ext2fs_dent.c" />
-    <ClCompile Include="..\..\tsk\fs\ext2fs_journal.c" />
-    <ClCompile Include="..\..\tsk\fs\fatfs.c" />
-    <ClCompile Include="..\..\tsk\fs\fatfs_dent.cpp" />
-    <ClCompile Include="..\..\tsk\fs\fatfs_meta.c" />
-    <ClCompile Include="..\..\tsk\fs\ffind_lib.c" />
-    <ClCompile Include="..\..\tsk\fs\ffs.c" />
-    <ClCompile Include="..\..\tsk\fs\ffs_dent.c" />
-    <ClCompile Include="..\..\tsk\fs\fls_lib.c" />
-    <ClCompile Include="..\..\tsk\fs\fs_attr.c" />
-    <ClCompile Include="..\..\tsk\fs\fs_attrlist.c" />
-    <ClCompile Include="..\..\tsk\fs\fs_block.c" />
-    <ClCompile Include="..\..\tsk\fs\fs_dir.c" />
-    <ClCompile Include="..\..\tsk\fs\fs_file.c" />
-    <ClCompile Include="..\..\tsk\fs\fs_inode.c" />
-    <ClCompile Include="..\..\tsk\fs\fs_io.c" />
-    <ClCompile Include="..\..\tsk\fs\fs_load.c" />
-    <ClCompile Include="..\..\tsk\fs\fs_name.c" />
-    <ClCompile Include="..\..\tsk\fs\fs_open.c" />
-    <ClCompile Include="..\..\tsk\fs\fs_parse.c" />
-    <ClCompile Include="..\..\tsk\fs\fs_types.c" />
-    <ClCompile Include="..\..\tsk\fs\hfs.c" />
-    <ClCompile Include="..\..\tsk\fs\hfs_dent.c" />
-    <ClCompile Include="..\..\tsk\fs\hfs_journal.c" />
-    <ClCompile Include="..\..\tsk\fs\hfs_unicompare.c" />
-    <ClCompile Include="..\..\tsk\fs\icat_lib.c" />
-    <ClCompile Include="..\..\tsk\fs\ifind_lib.c" />
-    <ClCompile Include="..\..\tsk\fs\ils_lib.c" />
-    <ClCompile Include="..\..\tsk\fs\iso9660.c" />
-    <ClCompile Include="..\..\tsk\fs\iso9660_dent.c" />
-    <ClCompile Include="..\..\tsk\fs\nofs_misc.c" />
-    <ClCompile Include="..\..\tsk\fs\ntfs.c" />
-    <ClCompile Include="..\..\tsk\fs\ntfs_dent.cpp" />
-    <ClCompile Include="..\..\tsk\fs\rawfs.c" />
-    <ClCompile Include="..\..\tsk\fs\swapfs.c" />
-    <ClCompile Include="..\..\tsk\fs\unix_misc.c" />
-    <ClCompile Include="..\..\tsk\fs\walk_cpp.cpp" />
-    <ClCompile Include="..\..\tsk\auto\auto.cpp" />
-    <ClCompile Include="..\..\tsk\auto\auto_db.cpp" />
-    <ClCompile Include="..\..\tsk\auto\case_db.cpp" />
-    <ClCompile Include="..\..\tsk\auto\db_sqlite.cpp" />
-    <ClCompile Include="..\..\tsk\auto\sqlite3.c" />
-    <ClCompile Include="..\..\tsk\base\md5c.c" />
-    <ClCompile Include="..\..\tsk\base\mymalloc.c" />
-    <ClCompile Include="..\..\tsk\base\sha1c.c" />
-    <ClCompile Include="..\..\tsk\base\tsk_endian.c" />
-    <ClCompile Include="..\..\tsk\base\tsk_error.c" />
-    <ClCompile Include="..\..\tsk\base\tsk_error_win32.cpp" />
-    <ClCompile Include="..\..\tsk\base\tsk_list.c" />
-    <ClCompile Include="..\..\tsk\base\tsk_lock.c" />
-    <ClCompile Include="..\..\tsk\base\tsk_parse.c" />
-    <ClCompile Include="..\..\tsk\base\tsk_printf.c" />
-    <ClCompile Include="..\..\tsk\base\tsk_stack.c" />
-    <ClCompile Include="..\..\tsk\base\tsk_unicode.c" />
-    <ClCompile Include="..\..\tsk\base\tsk_version.c" />
-    <ClCompile Include="..\..\tsk\base\XGetopt.c" />
-    <ClCompile Include="..\..\tsk\hashdb\encase_index.c" />
-    <ClCompile Include="..\..\tsk\hashdb\hk_index.c" />
-    <ClCompile Include="..\..\tsk\hashdb\idxonly_index.c" />
-    <ClCompile Include="..\..\tsk\hashdb\md5sum_index.c" />
-    <ClCompile Include="..\..\tsk\hashdb\nsrl_index.c" />
-    <ClCompile Include="..\..\tsk\hashdb\tm_lookup.c" />
-    <ClCompile Include="..\..\tsk\img\aff.c" />
-    <ClCompile Include="..\..\tsk\img\ewf.c" />
-    <ClCompile Include="..\..\tsk\img\img_io.c" />
-    <ClCompile Include="..\..\tsk\img\img_open.c" />
-    <ClCompile Include="..\..\tsk\img\img_types.c" />
-    <ClCompile Include="..\..\tsk\img\mult_files.c" />
-    <ClCompile Include="..\..\tsk\img\raw.c" />
-  </ItemGroup>
-  <ItemGroup>
-    <ClInclude Include="..\..\tsk\vs\tsk_bsd.h" />
-    <ClInclude Include="..\..\tsk\vs\tsk_dos.h" />
-    <ClInclude Include="..\..\tsk\vs\tsk_gpt.h" />
-    <ClInclude Include="..\..\tsk\vs\tsk_mac.h" />
-    <ClInclude Include="..\..\tsk\vs\tsk_sun.h" />
-    <ClInclude Include="..\..\tsk\vs\tsk_vs.h" />
-    <ClInclude Include="..\..\tsk\vs\tsk_vs_i.h" />
-    <ClInclude Include="..\..\tsk\fs\tsk_ext2fs.h" />
-    <ClInclude Include="..\..\tsk\fs\tsk_fatfs.h" />
-    <ClInclude Include="..\..\tsk\fs\tsk_ffs.h" />
-    <ClInclude Include="..\..\tsk\fs\tsk_fs.h" />
-    <ClInclude Include="..\..\tsk\fs\tsk_fs_i.h" />
-    <ClInclude Include="..\..\tsk\fs\tsk_hfs.h" />
-    <ClInclude Include="..\..\tsk\fs\tsk_iso9660.h" />
-    <ClInclude Include="..\..\tsk\fs\tsk_ntfs.h" />
-    <ClInclude Include="..\..\tsk\auto\sqlite3.h" />
-    <ClInclude Include="..\..\tsk\auto\tsk_auto.h" />
-    <ClInclude Include="..\..\tsk\auto\tsk_auto_i.h" />
-    <ClInclude Include="..\..\tsk\auto\tsk_case_db.h" />
-    <ClInclude Include="..\..\tsk\auto\tsk_db_sqlite.h" />
-    <ClInclude Include="..\..\tsk\base\tsk_base.h" />
-    <ClInclude Include="..\..\tsk\base\tsk_base_i.h" />
-    <ClInclude Include="..\..\tsk\base\tsk_os.h" />
-    <ClInclude Include="..\..\tsk\hashdb\tsk_hashdb.h" />
-    <ClInclude Include="..\..\tsk\hashdb\tsk_hashdb_i.h" />
-    <ClInclude Include="..\..\tsk\img\aff.h" />
-    <ClInclude Include="..\..\tsk\img\ewf.h" />
-    <ClInclude Include="..\..\tsk\img\raw.h" />
-    <ClInclude Include="..\..\tsk\img\tsk_img.h" />
-    <ClInclude Include="..\..\tsk\img\tsk_img_i.h" />
-  </ItemGroup>
-  <Import Project="$(VCTargetsPath)\Microsoft.Cpp.targets" />
-  <ImportGroup Label="ExtensionTargets">
-  </ImportGroup>
->>>>>>> 7159b525
 </Project>