--- conflicted
+++ resolved
@@ -1,5 +1,4 @@
-<<<<<<< HEAD
-﻿<?xml version="1.0" encoding="utf-8"?>
+<?xml version="1.0" encoding="utf-8"?>
 <Project ToolsVersion="4.0" xmlns="http://schemas.microsoft.com/developer/msbuild/2003">
   <ItemGroup>
     <Filter Include="vs">
@@ -366,371 +365,4 @@
     </ClInclude>
     <ClInclude Include="..\..\tsk\fs\tsk_yaffs.h" />
   </ItemGroup>
-=======
-﻿<?xml version="1.0" encoding="utf-8"?>
-<Project ToolsVersion="4.0" xmlns="http://schemas.microsoft.com/developer/msbuild/2003">
-  <ItemGroup>
-    <Filter Include="vs">
-      <UniqueIdentifier>{ea463a38-dc16-4410-8333-48b75a1916e0}</UniqueIdentifier>
-    </Filter>
-    <Filter Include="fs">
-      <UniqueIdentifier>{ded26c4b-698a-47d7-a44e-fe2cdfb0b3c1}</UniqueIdentifier>
-    </Filter>
-    <Filter Include="auto">
-      <UniqueIdentifier>{29b01bdc-51f0-402a-afcd-5598446ee469}</UniqueIdentifier>
-    </Filter>
-    <Filter Include="base">
-      <UniqueIdentifier>{3f962b73-5e48-4022-b993-f7da3364b7e5}</UniqueIdentifier>
-    </Filter>
-    <Filter Include="hash">
-      <UniqueIdentifier>{9837d797-a638-4895-91a9-dc09de38e8cf}</UniqueIdentifier>
-    </Filter>
-    <Filter Include="img">
-      <UniqueIdentifier>{36ca1943-034a-4915-a0ac-ede5f6e26bfd}</UniqueIdentifier>
-    </Filter>
-  </ItemGroup>
-  <ItemGroup>
-    <ClCompile Include="..\..\tsk\vs\bsd.c">
-      <Filter>vs</Filter>
-    </ClCompile>
-    <ClCompile Include="..\..\tsk\vs\dos.c">
-      <Filter>vs</Filter>
-    </ClCompile>
-    <ClCompile Include="..\..\tsk\vs\gpt.c">
-      <Filter>vs</Filter>
-    </ClCompile>
-    <ClCompile Include="..\..\tsk\vs\mac.c">
-      <Filter>vs</Filter>
-    </ClCompile>
-    <ClCompile Include="..\..\tsk\vs\mm_io.c">
-      <Filter>vs</Filter>
-    </ClCompile>
-    <ClCompile Include="..\..\tsk\vs\mm_open.c">
-      <Filter>vs</Filter>
-    </ClCompile>
-    <ClCompile Include="..\..\tsk\vs\mm_part.c">
-      <Filter>vs</Filter>
-    </ClCompile>
-    <ClCompile Include="..\..\tsk\vs\mm_types.c">
-      <Filter>vs</Filter>
-    </ClCompile>
-    <ClCompile Include="..\..\tsk\vs\sun.c">
-      <Filter>vs</Filter>
-    </ClCompile>
-    <ClCompile Include="..\..\tsk\fs\dcalc_lib.c">
-      <Filter>fs</Filter>
-    </ClCompile>
-    <ClCompile Include="..\..\tsk\fs\dcat_lib.c">
-      <Filter>fs</Filter>
-    </ClCompile>
-    <ClCompile Include="..\..\tsk\fs\dls_lib.c">
-      <Filter>fs</Filter>
-    </ClCompile>
-    <ClCompile Include="..\..\tsk\fs\dstat_lib.c">
-      <Filter>fs</Filter>
-    </ClCompile>
-    <ClCompile Include="..\..\tsk\fs\ext2fs.c">
-      <Filter>fs</Filter>
-    </ClCompile>
-    <ClCompile Include="..\..\tsk\fs\ext2fs_dent.c">
-      <Filter>fs</Filter>
-    </ClCompile>
-    <ClCompile Include="..\..\tsk\fs\ext2fs_journal.c">
-      <Filter>fs</Filter>
-    </ClCompile>
-    <ClCompile Include="..\..\tsk\fs\fatfs.c">
-      <Filter>fs</Filter>
-    </ClCompile>
-    <ClCompile Include="..\..\tsk\fs\fatfs_meta.c">
-      <Filter>fs</Filter>
-    </ClCompile>
-    <ClCompile Include="..\..\tsk\fs\ffind_lib.c">
-      <Filter>fs</Filter>
-    </ClCompile>
-    <ClCompile Include="..\..\tsk\fs\ffs.c">
-      <Filter>fs</Filter>
-    </ClCompile>
-    <ClCompile Include="..\..\tsk\fs\ffs_dent.c">
-      <Filter>fs</Filter>
-    </ClCompile>
-    <ClCompile Include="..\..\tsk\fs\fls_lib.c">
-      <Filter>fs</Filter>
-    </ClCompile>
-    <ClCompile Include="..\..\tsk\fs\fs_attr.c">
-      <Filter>fs</Filter>
-    </ClCompile>
-    <ClCompile Include="..\..\tsk\fs\fs_attrlist.c">
-      <Filter>fs</Filter>
-    </ClCompile>
-    <ClCompile Include="..\..\tsk\fs\fs_block.c">
-      <Filter>fs</Filter>
-    </ClCompile>
-    <ClCompile Include="..\..\tsk\fs\fs_dir.c">
-      <Filter>fs</Filter>
-    </ClCompile>
-    <ClCompile Include="..\..\tsk\fs\fs_file.c">
-      <Filter>fs</Filter>
-    </ClCompile>
-    <ClCompile Include="..\..\tsk\fs\fs_inode.c">
-      <Filter>fs</Filter>
-    </ClCompile>
-    <ClCompile Include="..\..\tsk\fs\fs_io.c">
-      <Filter>fs</Filter>
-    </ClCompile>
-    <ClCompile Include="..\..\tsk\fs\fs_load.c">
-      <Filter>fs</Filter>
-    </ClCompile>
-    <ClCompile Include="..\..\tsk\fs\fs_name.c">
-      <Filter>fs</Filter>
-    </ClCompile>
-    <ClCompile Include="..\..\tsk\fs\fs_open.c">
-      <Filter>fs</Filter>
-    </ClCompile>
-    <ClCompile Include="..\..\tsk\fs\fs_parse.c">
-      <Filter>fs</Filter>
-    </ClCompile>
-    <ClCompile Include="..\..\tsk\fs\fs_types.c">
-      <Filter>fs</Filter>
-    </ClCompile>
-    <ClCompile Include="..\..\tsk\fs\hfs.c">
-      <Filter>fs</Filter>
-    </ClCompile>
-    <ClCompile Include="..\..\tsk\fs\hfs_dent.c">
-      <Filter>fs</Filter>
-    </ClCompile>
-    <ClCompile Include="..\..\tsk\fs\hfs_journal.c">
-      <Filter>fs</Filter>
-    </ClCompile>
-    <ClCompile Include="..\..\tsk\fs\hfs_unicompare.c">
-      <Filter>fs</Filter>
-    </ClCompile>
-    <ClCompile Include="..\..\tsk\fs\icat_lib.c">
-      <Filter>fs</Filter>
-    </ClCompile>
-    <ClCompile Include="..\..\tsk\fs\ifind_lib.c">
-      <Filter>fs</Filter>
-    </ClCompile>
-    <ClCompile Include="..\..\tsk\fs\ils_lib.c">
-      <Filter>fs</Filter>
-    </ClCompile>
-    <ClCompile Include="..\..\tsk\fs\iso9660.c">
-      <Filter>fs</Filter>
-    </ClCompile>
-    <ClCompile Include="..\..\tsk\fs\iso9660_dent.c">
-      <Filter>fs</Filter>
-    </ClCompile>
-    <ClCompile Include="..\..\tsk\fs\nofs_misc.c">
-      <Filter>fs</Filter>
-    </ClCompile>
-    <ClCompile Include="..\..\tsk\fs\rawfs.c">
-      <Filter>fs</Filter>
-    </ClCompile>
-    <ClCompile Include="..\..\tsk\fs\swapfs.c">
-      <Filter>fs</Filter>
-    </ClCompile>
-    <ClCompile Include="..\..\tsk\fs\unix_misc.c">
-      <Filter>fs</Filter>
-    </ClCompile>
-    <ClCompile Include="..\..\tsk\fs\walk_cpp.cpp">
-      <Filter>fs</Filter>
-    </ClCompile>
-    <ClCompile Include="..\..\tsk\auto\auto.cpp">
-      <Filter>auto</Filter>
-    </ClCompile>
-    <ClCompile Include="..\..\tsk\auto\auto_db.cpp">
-      <Filter>auto</Filter>
-    </ClCompile>
-    <ClCompile Include="..\..\tsk\auto\case_db.cpp">
-      <Filter>auto</Filter>
-    </ClCompile>
-    <ClCompile Include="..\..\tsk\auto\db_sqlite.cpp">
-      <Filter>auto</Filter>
-    </ClCompile>
-    <ClCompile Include="..\..\tsk\auto\sqlite3.c">
-      <Filter>auto</Filter>
-    </ClCompile>
-    <ClCompile Include="..\..\tsk\base\md5c.c">
-      <Filter>base</Filter>
-    </ClCompile>
-    <ClCompile Include="..\..\tsk\base\mymalloc.c">
-      <Filter>base</Filter>
-    </ClCompile>
-    <ClCompile Include="..\..\tsk\base\sha1c.c">
-      <Filter>base</Filter>
-    </ClCompile>
-    <ClCompile Include="..\..\tsk\base\tsk_endian.c">
-      <Filter>base</Filter>
-    </ClCompile>
-    <ClCompile Include="..\..\tsk\base\tsk_error.c">
-      <Filter>base</Filter>
-    </ClCompile>
-    <ClCompile Include="..\..\tsk\base\tsk_error_win32.cpp">
-      <Filter>base</Filter>
-    </ClCompile>
-    <ClCompile Include="..\..\tsk\base\tsk_list.c">
-      <Filter>base</Filter>
-    </ClCompile>
-    <ClCompile Include="..\..\tsk\base\tsk_lock.c">
-      <Filter>base</Filter>
-    </ClCompile>
-    <ClCompile Include="..\..\tsk\base\tsk_parse.c">
-      <Filter>base</Filter>
-    </ClCompile>
-    <ClCompile Include="..\..\tsk\base\tsk_printf.c">
-      <Filter>base</Filter>
-    </ClCompile>
-    <ClCompile Include="..\..\tsk\base\tsk_stack.c">
-      <Filter>base</Filter>
-    </ClCompile>
-    <ClCompile Include="..\..\tsk\base\tsk_unicode.c">
-      <Filter>base</Filter>
-    </ClCompile>
-    <ClCompile Include="..\..\tsk\base\tsk_version.c">
-      <Filter>base</Filter>
-    </ClCompile>
-    <ClCompile Include="..\..\tsk\base\XGetopt.c">
-      <Filter>base</Filter>
-    </ClCompile>
-    <ClCompile Include="..\..\tsk\hashdb\encase_index.c">
-      <Filter>hash</Filter>
-    </ClCompile>
-    <ClCompile Include="..\..\tsk\hashdb\hk_index.c">
-      <Filter>hash</Filter>
-    </ClCompile>
-    <ClCompile Include="..\..\tsk\hashdb\idxonly_index.c">
-      <Filter>hash</Filter>
-    </ClCompile>
-    <ClCompile Include="..\..\tsk\hashdb\md5sum_index.c">
-      <Filter>hash</Filter>
-    </ClCompile>
-    <ClCompile Include="..\..\tsk\hashdb\nsrl_index.c">
-      <Filter>hash</Filter>
-    </ClCompile>
-    <ClCompile Include="..\..\tsk\hashdb\tm_lookup.c">
-      <Filter>hash</Filter>
-    </ClCompile>
-    <ClCompile Include="..\..\tsk\img\aff.c">
-      <Filter>img</Filter>
-    </ClCompile>
-    <ClCompile Include="..\..\tsk\img\ewf.c">
-      <Filter>img</Filter>
-    </ClCompile>
-    <ClCompile Include="..\..\tsk\img\img_io.c">
-      <Filter>img</Filter>
-    </ClCompile>
-    <ClCompile Include="..\..\tsk\img\img_open.c">
-      <Filter>img</Filter>
-    </ClCompile>
-    <ClCompile Include="..\..\tsk\img\img_types.c">
-      <Filter>img</Filter>
-    </ClCompile>
-    <ClCompile Include="..\..\tsk\img\mult_files.c">
-      <Filter>img</Filter>
-    </ClCompile>
-    <ClCompile Include="..\..\tsk\img\raw.c">
-      <Filter>img</Filter>
-    </ClCompile>
-    <ClCompile Include="..\..\tsk\fs\fatfs_dent.cpp">
-      <Filter>fs</Filter>
-    </ClCompile>
-    <ClCompile Include="..\..\tsk\fs\ntfs.c">
-      <Filter>fs</Filter>
-    </ClCompile>
-    <ClCompile Include="..\..\tsk\fs\ntfs_dent.cpp">
-      <Filter>fs</Filter>
-    </ClCompile>
-  </ItemGroup>
-  <ItemGroup>
-    <ClInclude Include="..\..\tsk\vs\tsk_bsd.h">
-      <Filter>vs</Filter>
-    </ClInclude>
-    <ClInclude Include="..\..\tsk\vs\tsk_dos.h">
-      <Filter>vs</Filter>
-    </ClInclude>
-    <ClInclude Include="..\..\tsk\vs\tsk_gpt.h">
-      <Filter>vs</Filter>
-    </ClInclude>
-    <ClInclude Include="..\..\tsk\vs\tsk_mac.h">
-      <Filter>vs</Filter>
-    </ClInclude>
-    <ClInclude Include="..\..\tsk\vs\tsk_sun.h">
-      <Filter>vs</Filter>
-    </ClInclude>
-    <ClInclude Include="..\..\tsk\vs\tsk_vs.h">
-      <Filter>vs</Filter>
-    </ClInclude>
-    <ClInclude Include="..\..\tsk\vs\tsk_vs_i.h">
-      <Filter>vs</Filter>
-    </ClInclude>
-    <ClInclude Include="..\..\tsk\fs\tsk_ext2fs.h">
-      <Filter>fs</Filter>
-    </ClInclude>
-    <ClInclude Include="..\..\tsk\fs\tsk_fatfs.h">
-      <Filter>fs</Filter>
-    </ClInclude>
-    <ClInclude Include="..\..\tsk\fs\tsk_ffs.h">
-      <Filter>fs</Filter>
-    </ClInclude>
-    <ClInclude Include="..\..\tsk\fs\tsk_fs.h">
-      <Filter>fs</Filter>
-    </ClInclude>
-    <ClInclude Include="..\..\tsk\fs\tsk_fs_i.h">
-      <Filter>fs</Filter>
-    </ClInclude>
-    <ClInclude Include="..\..\tsk\fs\tsk_hfs.h">
-      <Filter>fs</Filter>
-    </ClInclude>
-    <ClInclude Include="..\..\tsk\fs\tsk_iso9660.h">
-      <Filter>fs</Filter>
-    </ClInclude>
-    <ClInclude Include="..\..\tsk\fs\tsk_ntfs.h">
-      <Filter>fs</Filter>
-    </ClInclude>
-    <ClInclude Include="..\..\tsk\auto\sqlite3.h">
-      <Filter>auto</Filter>
-    </ClInclude>
-    <ClInclude Include="..\..\tsk\auto\tsk_auto.h">
-      <Filter>auto</Filter>
-    </ClInclude>
-    <ClInclude Include="..\..\tsk\auto\tsk_auto_i.h">
-      <Filter>auto</Filter>
-    </ClInclude>
-    <ClInclude Include="..\..\tsk\auto\tsk_case_db.h">
-      <Filter>auto</Filter>
-    </ClInclude>
-    <ClInclude Include="..\..\tsk\auto\tsk_db_sqlite.h">
-      <Filter>auto</Filter>
-    </ClInclude>
-    <ClInclude Include="..\..\tsk\base\tsk_base.h">
-      <Filter>base</Filter>
-    </ClInclude>
-    <ClInclude Include="..\..\tsk\base\tsk_base_i.h">
-      <Filter>base</Filter>
-    </ClInclude>
-    <ClInclude Include="..\..\tsk\base\tsk_os.h">
-      <Filter>base</Filter>
-    </ClInclude>
-    <ClInclude Include="..\..\tsk\hashdb\tsk_hashdb.h">
-      <Filter>hash</Filter>
-    </ClInclude>
-    <ClInclude Include="..\..\tsk\hashdb\tsk_hashdb_i.h">
-      <Filter>hash</Filter>
-    </ClInclude>
-    <ClInclude Include="..\..\tsk\img\aff.h">
-      <Filter>img</Filter>
-    </ClInclude>
-    <ClInclude Include="..\..\tsk\img\ewf.h">
-      <Filter>img</Filter>
-    </ClInclude>
-    <ClInclude Include="..\..\tsk\img\raw.h">
-      <Filter>img</Filter>
-    </ClInclude>
-    <ClInclude Include="..\..\tsk\img\tsk_img.h">
-      <Filter>img</Filter>
-    </ClInclude>
-    <ClInclude Include="..\..\tsk\img\tsk_img_i.h">
-      <Filter>img</Filter>
-    </ClInclude>
-  </ItemGroup>
->>>>>>> 7159b525
 </Project>