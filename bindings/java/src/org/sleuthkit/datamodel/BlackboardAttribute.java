--- conflicted
+++ resolved
@@ -20,19 +20,11 @@
 
 
 /**
-<<<<<<< HEAD
  * Represents an attribute as stored in the Blackboard. Attributes are a name value
  * pair.  The name represents the type of data being stored.  Attributes are grouped
  * together into an Artifact as represented by a BlackboardArtifact object. 
  * This class is used to create attribute on the blackboard and is used
  * to represent attribute queried from the blackboard.
-=======
- * BlackboardAttribute class, a representation of db objects in tsk_blackboard_attributes table
- * Blackboard attributes have a type and value.  Value can store any type of data.
- * Blackboard attributes are associated with blackboard artifacts - they should not exist otherwise.
- * Attributes also have a module name (that created it) and context (optional) - a hint 
- * that adds more meaningful information about the data context / origin
->>>>>>> f6edd0b4
  */
 public class BlackboardAttribute {
 
