--- conflicted
+++ resolved
@@ -57,14 +57,9 @@
 		TSK_EMAIL_MSG(13, "TSK_EMAIL_MSG", "E-Mail Messages"), ///< email message
 		TSK_EXTRACTED_TEXT(14, "TSK_EXTRACTED_TEXT", "Extracted Text"), ///< text extracted from file
 		TSK_WEB_SEARCH_QUERY(15, "TSK_WEB_SEARCH_QUERY", "Web Search Engine Queries"), ///< web search engine query extracted from web history
-<<<<<<< HEAD
-		TSK_METADATA_EXIF(16, "TSK_METADATA_EXIF", "EXIF Metadata"); ///< EXIF Metadata
-=======
+		TSK_METADATA_EXIF(16, "TSK_METADATA_EXIF", "EXIF Metadata"), ///< EXIF Metadata
 		TSK_TAG_FILE(16, "TSK_TAG_FILE", "File Tags"), ///< tagged files
-		TSK_TAG_ARTIFACT(17, "TSK_TAG_ARTIFACT", "Result Tags"), ///< tagged results/artifacts
-		
-		;
->>>>>>> 3756277d
+		TSK_TAG_ARTIFACT(17, "TSK_TAG_ARTIFACT", "Result Tags"); ///< tagged results/artifacts
 		/* SEE ABOVE -- KEEP C++ CODE IN SYNC */
 		private String label;
 		private int typeID;
