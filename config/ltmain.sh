<<<<<<< HEAD
/usr/share/libtool/config/ltmain.sh
=======

# libtool (GNU libtool) 2.4.2
# Written by Gordon Matzigkeit <gord@gnu.ai.mit.edu>, 1996

# Copyright (C) 1996, 1997, 1998, 1999, 2000, 2001, 2003, 2004, 2005, 2006,
# 2007, 2008, 2009, 2010, 2011 Free Software Foundation, Inc.
# This is free software; see the source for copying conditions.  There is NO
# warranty; not even for MERCHANTABILITY or FITNESS FOR A PARTICULAR PURPOSE.

# GNU Libtool is free software; you can redistribute it and/or modify
# it under the terms of the GNU General Public License as published by
# the Free Software Foundation; either version 2 of the License, or
# (at your option) any later version.
#
# As a special exception to the GNU General Public License,
# if you distribute this file as part of a program or library that
# is built using GNU Libtool, you may include this file under the
# same distribution terms that you use for the rest of that program.
#
# GNU Libtool is distributed in the hope that it will be useful, but
# WITHOUT ANY WARRANTY; without even the implied warranty of
# MERCHANTABILITY or FITNESS FOR A PARTICULAR PURPOSE.  See the GNU
# General Public License for more details.
#
# You should have received a copy of the GNU General Public License
# along with GNU Libtool; see the file COPYING.  If not, a copy
# can be downloaded from http://www.gnu.org/licenses/gpl.html,
# or obtained by writing to the Free Software Foundation, Inc.,
# 51 Franklin Street, Fifth Floor, Boston, MA 02110-1301, USA.

# Usage: $progname [OPTION]... [MODE-ARG]...
#
# Provide generalized library-building support services.
#
#       --config             show all configuration variables
#       --debug              enable verbose shell tracing
#   -n, --dry-run            display commands without modifying any files
#       --features           display basic configuration information and exit
#       --mode=MODE          use operation mode MODE
#       --preserve-dup-deps  don't remove duplicate dependency libraries
#       --quiet, --silent    don't print informational messages
#       --no-quiet, --no-silent
#                            print informational messages (default)
#       --no-warn            don't display warning messages
#       --tag=TAG            use configuration variables from tag TAG
#   -v, --verbose            print more informational messages than default
#       --no-verbose         don't print the extra informational messages
#       --version            print version information
#   -h, --help, --help-all   print short, long, or detailed help message
#
# MODE must be one of the following:
#
#         clean              remove files from the build directory
#         compile            compile a source file into a libtool object
#         execute            automatically set library path, then run a program
#         finish             complete the installation of libtool libraries
#         install            install libraries or executables
#         link               create a library or an executable
#         uninstall          remove libraries from an installed directory
#
# MODE-ARGS vary depending on the MODE.  When passed as first option,
# `--mode=MODE' may be abbreviated as `MODE' or a unique abbreviation of that.
# Try `$progname --help --mode=MODE' for a more detailed description of MODE.
#
# When reporting a bug, please describe a test case to reproduce it and
# include the following information:
#
#         host-triplet:	$host
#         shell:		$SHELL
#         compiler:		$LTCC
#         compiler flags:		$LTCFLAGS
#         linker:		$LD (gnu? $with_gnu_ld)
#         $progname:	(GNU libtool) 2.4.2
#         automake:	$automake_version
#         autoconf:	$autoconf_version
#
# Report bugs to <bug-libtool@gnu.org>.
# GNU libtool home page: <http://www.gnu.org/software/libtool/>.
# General help using GNU software: <http://www.gnu.org/gethelp/>.

PROGRAM=libtool
PACKAGE=libtool
VERSION=2.4.2
TIMESTAMP=""
package_revision=1.3337

# Be Bourne compatible
if test -n "${ZSH_VERSION+set}" && (emulate sh) >/dev/null 2>&1; then
  emulate sh
  NULLCMD=:
  # Zsh 3.x and 4.x performs word splitting on ${1+"$@"}, which
  # is contrary to our usage.  Disable this feature.
  alias -g '${1+"$@"}'='"$@"'
  setopt NO_GLOB_SUBST
else
  case `(set -o) 2>/dev/null` in *posix*) set -o posix;; esac
fi
BIN_SH=xpg4; export BIN_SH # for Tru64
DUALCASE=1; export DUALCASE # for MKS sh

# A function that is used when there is no print builtin or printf.
func_fallback_echo ()
{
  eval 'cat <<_LTECHO_EOF
$1
_LTECHO_EOF'
}

# NLS nuisances: We save the old values to restore during execute mode.
lt_user_locale=
lt_safe_locale=
for lt_var in LANG LANGUAGE LC_ALL LC_CTYPE LC_COLLATE LC_MESSAGES
do
  eval "if test \"\${$lt_var+set}\" = set; then
          save_$lt_var=\$$lt_var
          $lt_var=C
	  export $lt_var
	  lt_user_locale=\"$lt_var=\\\$save_\$lt_var; \$lt_user_locale\"
	  lt_safe_locale=\"$lt_var=C; \$lt_safe_locale\"
	fi"
done
LC_ALL=C
LANGUAGE=C
export LANGUAGE LC_ALL

$lt_unset CDPATH


# Work around backward compatibility issue on IRIX 6.5. On IRIX 6.4+, sh
# is ksh but when the shell is invoked as "sh" and the current value of
# the _XPG environment variable is not equal to 1 (one), the special
# positional parameter $0, within a function call, is the name of the
# function.
progpath="$0"



: ${CP="cp -f"}
test "${ECHO+set}" = set || ECHO=${as_echo-'printf %s\n'}
: ${MAKE="make"}
: ${MKDIR="mkdir"}
: ${MV="mv -f"}
: ${RM="rm -f"}
: ${SHELL="${CONFIG_SHELL-/bin/sh}"}
: ${Xsed="$SED -e 1s/^X//"}

# Global variables:
EXIT_SUCCESS=0
EXIT_FAILURE=1
EXIT_MISMATCH=63  # $? = 63 is used to indicate version mismatch to missing.
EXIT_SKIP=77	  # $? = 77 is used to indicate a skipped test to automake.

exit_status=$EXIT_SUCCESS

# Make sure IFS has a sensible default
lt_nl='
'
IFS=" 	$lt_nl"

dirname="s,/[^/]*$,,"
basename="s,^.*/,,"

# func_dirname file append nondir_replacement
# Compute the dirname of FILE.  If nonempty, add APPEND to the result,
# otherwise set result to NONDIR_REPLACEMENT.
func_dirname ()
{
    func_dirname_result=`$ECHO "${1}" | $SED "$dirname"`
    if test "X$func_dirname_result" = "X${1}"; then
      func_dirname_result="${3}"
    else
      func_dirname_result="$func_dirname_result${2}"
    fi
} # func_dirname may be replaced by extended shell implementation


# func_basename file
func_basename ()
{
    func_basename_result=`$ECHO "${1}" | $SED "$basename"`
} # func_basename may be replaced by extended shell implementation


# func_dirname_and_basename file append nondir_replacement
# perform func_basename and func_dirname in a single function
# call:
#   dirname:  Compute the dirname of FILE.  If nonempty,
#             add APPEND to the result, otherwise set result
#             to NONDIR_REPLACEMENT.
#             value returned in "$func_dirname_result"
#   basename: Compute filename of FILE.
#             value retuned in "$func_basename_result"
# Implementation must be kept synchronized with func_dirname
# and func_basename. For efficiency, we do not delegate to
# those functions but instead duplicate the functionality here.
func_dirname_and_basename ()
{
    # Extract subdirectory from the argument.
    func_dirname_result=`$ECHO "${1}" | $SED -e "$dirname"`
    if test "X$func_dirname_result" = "X${1}"; then
      func_dirname_result="${3}"
    else
      func_dirname_result="$func_dirname_result${2}"
    fi
    func_basename_result=`$ECHO "${1}" | $SED -e "$basename"`
} # func_dirname_and_basename may be replaced by extended shell implementation


# func_stripname prefix suffix name
# strip PREFIX and SUFFIX off of NAME.
# PREFIX and SUFFIX must not contain globbing or regex special
# characters, hashes, percent signs, but SUFFIX may contain a leading
# dot (in which case that matches only a dot).
# func_strip_suffix prefix name
func_stripname ()
{
    case ${2} in
      .*) func_stripname_result=`$ECHO "${3}" | $SED "s%^${1}%%; s%\\\\${2}\$%%"`;;
      *)  func_stripname_result=`$ECHO "${3}" | $SED "s%^${1}%%; s%${2}\$%%"`;;
    esac
} # func_stripname may be replaced by extended shell implementation


# These SED scripts presuppose an absolute path with a trailing slash.
pathcar='s,^/\([^/]*\).*$,\1,'
pathcdr='s,^/[^/]*,,'
removedotparts=':dotsl
		s@/\./@/@g
		t dotsl
		s,/\.$,/,'
collapseslashes='s@/\{1,\}@/@g'
finalslash='s,/*$,/,'

# func_normal_abspath PATH
# Remove doubled-up and trailing slashes, "." path components,
# and cancel out any ".." path components in PATH after making
# it an absolute path.
#             value returned in "$func_normal_abspath_result"
func_normal_abspath ()
{
  # Start from root dir and reassemble the path.
  func_normal_abspath_result=
  func_normal_abspath_tpath=$1
  func_normal_abspath_altnamespace=
  case $func_normal_abspath_tpath in
    "")
      # Empty path, that just means $cwd.
      func_stripname '' '/' "`pwd`"
      func_normal_abspath_result=$func_stripname_result
      return
    ;;
    # The next three entries are used to spot a run of precisely
    # two leading slashes without using negated character classes;
    # we take advantage of case's first-match behaviour.
    ///*)
      # Unusual form of absolute path, do nothing.
    ;;
    //*)
      # Not necessarily an ordinary path; POSIX reserves leading '//'
      # and for example Cygwin uses it to access remote file shares
      # over CIFS/SMB, so we conserve a leading double slash if found.
      func_normal_abspath_altnamespace=/
    ;;
    /*)
      # Absolute path, do nothing.
    ;;
    *)
      # Relative path, prepend $cwd.
      func_normal_abspath_tpath=`pwd`/$func_normal_abspath_tpath
    ;;
  esac
  # Cancel out all the simple stuff to save iterations.  We also want
  # the path to end with a slash for ease of parsing, so make sure
  # there is one (and only one) here.
  func_normal_abspath_tpath=`$ECHO "$func_normal_abspath_tpath" | $SED \
        -e "$removedotparts" -e "$collapseslashes" -e "$finalslash"`
  while :; do
    # Processed it all yet?
    if test "$func_normal_abspath_tpath" = / ; then
      # If we ascended to the root using ".." the result may be empty now.
      if test -z "$func_normal_abspath_result" ; then
        func_normal_abspath_result=/
      fi
      break
    fi
    func_normal_abspath_tcomponent=`$ECHO "$func_normal_abspath_tpath" | $SED \
        -e "$pathcar"`
    func_normal_abspath_tpath=`$ECHO "$func_normal_abspath_tpath" | $SED \
        -e "$pathcdr"`
    # Figure out what to do with it
    case $func_normal_abspath_tcomponent in
      "")
        # Trailing empty path component, ignore it.
      ;;
      ..)
        # Parent dir; strip last assembled component from result.
        func_dirname "$func_normal_abspath_result"
        func_normal_abspath_result=$func_dirname_result
      ;;
      *)
        # Actual path component, append it.
        func_normal_abspath_result=$func_normal_abspath_result/$func_normal_abspath_tcomponent
      ;;
    esac
  done
  # Restore leading double-slash if one was found on entry.
  func_normal_abspath_result=$func_normal_abspath_altnamespace$func_normal_abspath_result
}

# func_relative_path SRCDIR DSTDIR
# generates a relative path from SRCDIR to DSTDIR, with a trailing
# slash if non-empty, suitable for immediately appending a filename
# without needing to append a separator.
#             value returned in "$func_relative_path_result"
func_relative_path ()
{
  func_relative_path_result=
  func_normal_abspath "$1"
  func_relative_path_tlibdir=$func_normal_abspath_result
  func_normal_abspath "$2"
  func_relative_path_tbindir=$func_normal_abspath_result

  # Ascend the tree starting from libdir
  while :; do
    # check if we have found a prefix of bindir
    case $func_relative_path_tbindir in
      $func_relative_path_tlibdir)
        # found an exact match
        func_relative_path_tcancelled=
        break
        ;;
      $func_relative_path_tlibdir*)
        # found a matching prefix
        func_stripname "$func_relative_path_tlibdir" '' "$func_relative_path_tbindir"
        func_relative_path_tcancelled=$func_stripname_result
        if test -z "$func_relative_path_result"; then
          func_relative_path_result=.
        fi
        break
        ;;
      *)
        func_dirname $func_relative_path_tlibdir
        func_relative_path_tlibdir=${func_dirname_result}
        if test "x$func_relative_path_tlibdir" = x ; then
          # Have to descend all the way to the root!
          func_relative_path_result=../$func_relative_path_result
          func_relative_path_tcancelled=$func_relative_path_tbindir
          break
        fi
        func_relative_path_result=../$func_relative_path_result
        ;;
    esac
  done

  # Now calculate path; take care to avoid doubling-up slashes.
  func_stripname '' '/' "$func_relative_path_result"
  func_relative_path_result=$func_stripname_result
  func_stripname '/' '/' "$func_relative_path_tcancelled"
  if test "x$func_stripname_result" != x ; then
    func_relative_path_result=${func_relative_path_result}/${func_stripname_result}
  fi

  # Normalisation. If bindir is libdir, return empty string,
  # else relative path ending with a slash; either way, target
  # file name can be directly appended.
  if test ! -z "$func_relative_path_result"; then
    func_stripname './' '' "$func_relative_path_result/"
    func_relative_path_result=$func_stripname_result
  fi
}

# The name of this program:
func_dirname_and_basename "$progpath"
progname=$func_basename_result

# Make sure we have an absolute path for reexecution:
case $progpath in
  [\\/]*|[A-Za-z]:\\*) ;;
  *[\\/]*)
     progdir=$func_dirname_result
     progdir=`cd "$progdir" && pwd`
     progpath="$progdir/$progname"
     ;;
  *)
     save_IFS="$IFS"
     IFS=${PATH_SEPARATOR-:}
     for progdir in $PATH; do
       IFS="$save_IFS"
       test -x "$progdir/$progname" && break
     done
     IFS="$save_IFS"
     test -n "$progdir" || progdir=`pwd`
     progpath="$progdir/$progname"
     ;;
esac

# Sed substitution that helps us do robust quoting.  It backslashifies
# metacharacters that are still active within double-quoted strings.
Xsed="${SED}"' -e 1s/^X//'
sed_quote_subst='s/\([`"$\\]\)/\\\1/g'

# Same as above, but do not quote variable references.
double_quote_subst='s/\(["`\\]\)/\\\1/g'

# Sed substitution that turns a string into a regex matching for the
# string literally.
sed_make_literal_regex='s,[].[^$\\*\/],\\&,g'

# Sed substitution that converts a w32 file name or path
# which contains forward slashes, into one that contains
# (escaped) backslashes.  A very naive implementation.
lt_sed_naive_backslashify='s|\\\\*|\\|g;s|/|\\|g;s|\\|\\\\|g'

# Re-`\' parameter expansions in output of double_quote_subst that were
# `\'-ed in input to the same.  If an odd number of `\' preceded a '$'
# in input to double_quote_subst, that '$' was protected from expansion.
# Since each input `\' is now two `\'s, look for any number of runs of
# four `\'s followed by two `\'s and then a '$'.  `\' that '$'.
bs='\\'
bs2='\\\\'
bs4='\\\\\\\\'
dollar='\$'
sed_double_backslash="\
  s/$bs4/&\\
/g
  s/^$bs2$dollar/$bs&/
  s/\\([^$bs]\\)$bs2$dollar/\\1$bs2$bs$dollar/g
  s/\n//g"

# Standard options:
opt_dry_run=false
opt_help=false
opt_quiet=false
opt_verbose=false
opt_warning=:

# func_echo arg...
# Echo program name prefixed message, along with the current mode
# name if it has been set yet.
func_echo ()
{
    $ECHO "$progname: ${opt_mode+$opt_mode: }$*"
}

# func_verbose arg...
# Echo program name prefixed message in verbose mode only.
func_verbose ()
{
    $opt_verbose && func_echo ${1+"$@"}

    # A bug in bash halts the script if the last line of a function
    # fails when set -e is in force, so we need another command to
    # work around that:
    :
}

# func_echo_all arg...
# Invoke $ECHO with all args, space-separated.
func_echo_all ()
{
    $ECHO "$*"
}

# func_error arg...
# Echo program name prefixed message to standard error.
func_error ()
{
    $ECHO "$progname: ${opt_mode+$opt_mode: }"${1+"$@"} 1>&2
}

# func_warning arg...
# Echo program name prefixed warning message to standard error.
func_warning ()
{
    $opt_warning && $ECHO "$progname: ${opt_mode+$opt_mode: }warning: "${1+"$@"} 1>&2

    # bash bug again:
    :
}

# func_fatal_error arg...
# Echo program name prefixed message to standard error, and exit.
func_fatal_error ()
{
    func_error ${1+"$@"}
    exit $EXIT_FAILURE
}

# func_fatal_help arg...
# Echo program name prefixed message to standard error, followed by
# a help hint, and exit.
func_fatal_help ()
{
    func_error ${1+"$@"}
    func_fatal_error "$help"
}
help="Try \`$progname --help' for more information."  ## default


# func_grep expression filename
# Check whether EXPRESSION matches any line of FILENAME, without output.
func_grep ()
{
    $GREP "$1" "$2" >/dev/null 2>&1
}


# func_mkdir_p directory-path
# Make sure the entire path to DIRECTORY-PATH is available.
func_mkdir_p ()
{
    my_directory_path="$1"
    my_dir_list=

    if test -n "$my_directory_path" && test "$opt_dry_run" != ":"; then

      # Protect directory names starting with `-'
      case $my_directory_path in
        -*) my_directory_path="./$my_directory_path" ;;
      esac

      # While some portion of DIR does not yet exist...
      while test ! -d "$my_directory_path"; do
        # ...make a list in topmost first order.  Use a colon delimited
	# list incase some portion of path contains whitespace.
        my_dir_list="$my_directory_path:$my_dir_list"

        # If the last portion added has no slash in it, the list is done
        case $my_directory_path in */*) ;; *) break ;; esac

        # ...otherwise throw away the child directory and loop
        my_directory_path=`$ECHO "$my_directory_path" | $SED -e "$dirname"`
      done
      my_dir_list=`$ECHO "$my_dir_list" | $SED 's,:*$,,'`

      save_mkdir_p_IFS="$IFS"; IFS=':'
      for my_dir in $my_dir_list; do
	IFS="$save_mkdir_p_IFS"
        # mkdir can fail with a `File exist' error if two processes
        # try to create one of the directories concurrently.  Don't
        # stop in that case!
        $MKDIR "$my_dir" 2>/dev/null || :
      done
      IFS="$save_mkdir_p_IFS"

      # Bail out if we (or some other process) failed to create a directory.
      test -d "$my_directory_path" || \
        func_fatal_error "Failed to create \`$1'"
    fi
}


# func_mktempdir [string]
# Make a temporary directory that won't clash with other running
# libtool processes, and avoids race conditions if possible.  If
# given, STRING is the basename for that directory.
func_mktempdir ()
{
    my_template="${TMPDIR-/tmp}/${1-$progname}"

    if test "$opt_dry_run" = ":"; then
      # Return a directory name, but don't create it in dry-run mode
      my_tmpdir="${my_template}-$$"
    else

      # If mktemp works, use that first and foremost
      my_tmpdir=`mktemp -d "${my_template}-XXXXXXXX" 2>/dev/null`

      if test ! -d "$my_tmpdir"; then
        # Failing that, at least try and use $RANDOM to avoid a race
        my_tmpdir="${my_template}-${RANDOM-0}$$"

        save_mktempdir_umask=`umask`
        umask 0077
        $MKDIR "$my_tmpdir"
        umask $save_mktempdir_umask
      fi

      # If we're not in dry-run mode, bomb out on failure
      test -d "$my_tmpdir" || \
        func_fatal_error "cannot create temporary directory \`$my_tmpdir'"
    fi

    $ECHO "$my_tmpdir"
}


# func_quote_for_eval arg
# Aesthetically quote ARG to be evaled later.
# This function returns two values: FUNC_QUOTE_FOR_EVAL_RESULT
# is double-quoted, suitable for a subsequent eval, whereas
# FUNC_QUOTE_FOR_EVAL_UNQUOTED_RESULT has merely all characters
# which are still active within double quotes backslashified.
func_quote_for_eval ()
{
    case $1 in
      *[\\\`\"\$]*)
	func_quote_for_eval_unquoted_result=`$ECHO "$1" | $SED "$sed_quote_subst"` ;;
      *)
        func_quote_for_eval_unquoted_result="$1" ;;
    esac

    case $func_quote_for_eval_unquoted_result in
      # Double-quote args containing shell metacharacters to delay
      # word splitting, command substitution and and variable
      # expansion for a subsequent eval.
      # Many Bourne shells cannot handle close brackets correctly
      # in scan sets, so we specify it separately.
      *[\[\~\#\^\&\*\(\)\{\}\|\;\<\>\?\'\ \	]*|*]*|"")
        func_quote_for_eval_result="\"$func_quote_for_eval_unquoted_result\""
        ;;
      *)
        func_quote_for_eval_result="$func_quote_for_eval_unquoted_result"
    esac
}


# func_quote_for_expand arg
# Aesthetically quote ARG to be evaled later; same as above,
# but do not quote variable references.
func_quote_for_expand ()
{
    case $1 in
      *[\\\`\"]*)
	my_arg=`$ECHO "$1" | $SED \
	    -e "$double_quote_subst" -e "$sed_double_backslash"` ;;
      *)
        my_arg="$1" ;;
    esac

    case $my_arg in
      # Double-quote args containing shell metacharacters to delay
      # word splitting and command substitution for a subsequent eval.
      # Many Bourne shells cannot handle close brackets correctly
      # in scan sets, so we specify it separately.
      *[\[\~\#\^\&\*\(\)\{\}\|\;\<\>\?\'\ \	]*|*]*|"")
        my_arg="\"$my_arg\""
        ;;
    esac

    func_quote_for_expand_result="$my_arg"
}


# func_show_eval cmd [fail_exp]
# Unless opt_silent is true, then output CMD.  Then, if opt_dryrun is
# not true, evaluate CMD.  If the evaluation of CMD fails, and FAIL_EXP
# is given, then evaluate it.
func_show_eval ()
{
    my_cmd="$1"
    my_fail_exp="${2-:}"

    ${opt_silent-false} || {
      func_quote_for_expand "$my_cmd"
      eval "func_echo $func_quote_for_expand_result"
    }

    if ${opt_dry_run-false}; then :; else
      eval "$my_cmd"
      my_status=$?
      if test "$my_status" -eq 0; then :; else
	eval "(exit $my_status); $my_fail_exp"
      fi
    fi
}


# func_show_eval_locale cmd [fail_exp]
# Unless opt_silent is true, then output CMD.  Then, if opt_dryrun is
# not true, evaluate CMD.  If the evaluation of CMD fails, and FAIL_EXP
# is given, then evaluate it.  Use the saved locale for evaluation.
func_show_eval_locale ()
{
    my_cmd="$1"
    my_fail_exp="${2-:}"

    ${opt_silent-false} || {
      func_quote_for_expand "$my_cmd"
      eval "func_echo $func_quote_for_expand_result"
    }

    if ${opt_dry_run-false}; then :; else
      eval "$lt_user_locale
	    $my_cmd"
      my_status=$?
      eval "$lt_safe_locale"
      if test "$my_status" -eq 0; then :; else
	eval "(exit $my_status); $my_fail_exp"
      fi
    fi
}

# func_tr_sh
# Turn $1 into a string suitable for a shell variable name.
# Result is stored in $func_tr_sh_result.  All characters
# not in the set a-zA-Z0-9_ are replaced with '_'. Further,
# if $1 begins with a digit, a '_' is prepended as well.
func_tr_sh ()
{
  case $1 in
  [0-9]* | *[!a-zA-Z0-9_]*)
    func_tr_sh_result=`$ECHO "$1" | $SED 's/^\([0-9]\)/_\1/; s/[^a-zA-Z0-9_]/_/g'`
    ;;
  * )
    func_tr_sh_result=$1
    ;;
  esac
}


# func_version
# Echo version message to standard output and exit.
func_version ()
{
    $opt_debug

    $SED -n '/(C)/!b go
	:more
	/\./!{
	  N
	  s/\n# / /
	  b more
	}
	:go
	/^# '$PROGRAM' (GNU /,/# warranty; / {
        s/^# //
	s/^# *$//
        s/\((C)\)[ 0-9,-]*\( [1-9][0-9]*\)/\1\2/
        p
     }' < "$progpath"
     exit $?
}

# func_usage
# Echo short help message to standard output and exit.
func_usage ()
{
    $opt_debug

    $SED -n '/^# Usage:/,/^#  *.*--help/ {
        s/^# //
	s/^# *$//
	s/\$progname/'$progname'/
	p
    }' < "$progpath"
    echo
    $ECHO "run \`$progname --help | more' for full usage"
    exit $?
}

# func_help [NOEXIT]
# Echo long help message to standard output and exit,
# unless 'noexit' is passed as argument.
func_help ()
{
    $opt_debug

    $SED -n '/^# Usage:/,/# Report bugs to/ {
	:print
        s/^# //
	s/^# *$//
	s*\$progname*'$progname'*
	s*\$host*'"$host"'*
	s*\$SHELL*'"$SHELL"'*
	s*\$LTCC*'"$LTCC"'*
	s*\$LTCFLAGS*'"$LTCFLAGS"'*
	s*\$LD*'"$LD"'*
	s/\$with_gnu_ld/'"$with_gnu_ld"'/
	s/\$automake_version/'"`(${AUTOMAKE-automake} --version) 2>/dev/null |$SED 1q`"'/
	s/\$autoconf_version/'"`(${AUTOCONF-autoconf} --version) 2>/dev/null |$SED 1q`"'/
	p
	d
     }
     /^# .* home page:/b print
     /^# General help using/b print
     ' < "$progpath"
    ret=$?
    if test -z "$1"; then
      exit $ret
    fi
}

# func_missing_arg argname
# Echo program name prefixed message to standard error and set global
# exit_cmd.
func_missing_arg ()
{
    $opt_debug

    func_error "missing argument for $1."
    exit_cmd=exit
}


# func_split_short_opt shortopt
# Set func_split_short_opt_name and func_split_short_opt_arg shell
# variables after splitting SHORTOPT after the 2nd character.
func_split_short_opt ()
{
    my_sed_short_opt='1s/^\(..\).*$/\1/;q'
    my_sed_short_rest='1s/^..\(.*\)$/\1/;q'

    func_split_short_opt_name=`$ECHO "$1" | $SED "$my_sed_short_opt"`
    func_split_short_opt_arg=`$ECHO "$1" | $SED "$my_sed_short_rest"`
} # func_split_short_opt may be replaced by extended shell implementation


# func_split_long_opt longopt
# Set func_split_long_opt_name and func_split_long_opt_arg shell
# variables after splitting LONGOPT at the `=' sign.
func_split_long_opt ()
{
    my_sed_long_opt='1s/^\(--[^=]*\)=.*/\1/;q'
    my_sed_long_arg='1s/^--[^=]*=//'

    func_split_long_opt_name=`$ECHO "$1" | $SED "$my_sed_long_opt"`
    func_split_long_opt_arg=`$ECHO "$1" | $SED "$my_sed_long_arg"`
} # func_split_long_opt may be replaced by extended shell implementation

exit_cmd=:





magic="%%%MAGIC variable%%%"
magic_exe="%%%MAGIC EXE variable%%%"

# Global variables.
nonopt=
preserve_args=
lo2o="s/\\.lo\$/.${objext}/"
o2lo="s/\\.${objext}\$/.lo/"
extracted_archives=
extracted_serial=0

# If this variable is set in any of the actions, the command in it
# will be execed at the end.  This prevents here-documents from being
# left over by shells.
exec_cmd=

# func_append var value
# Append VALUE to the end of shell variable VAR.
func_append ()
{
    eval "${1}=\$${1}\${2}"
} # func_append may be replaced by extended shell implementation

# func_append_quoted var value
# Quote VALUE and append to the end of shell variable VAR, separated
# by a space.
func_append_quoted ()
{
    func_quote_for_eval "${2}"
    eval "${1}=\$${1}\\ \$func_quote_for_eval_result"
} # func_append_quoted may be replaced by extended shell implementation


# func_arith arithmetic-term...
func_arith ()
{
    func_arith_result=`expr "${@}"`
} # func_arith may be replaced by extended shell implementation


# func_len string
# STRING may not start with a hyphen.
func_len ()
{
    func_len_result=`expr "${1}" : ".*" 2>/dev/null || echo $max_cmd_len`
} # func_len may be replaced by extended shell implementation


# func_lo2o object
func_lo2o ()
{
    func_lo2o_result=`$ECHO "${1}" | $SED "$lo2o"`
} # func_lo2o may be replaced by extended shell implementation


# func_xform libobj-or-source
func_xform ()
{
    func_xform_result=`$ECHO "${1}" | $SED 's/\.[^.]*$/.lo/'`
} # func_xform may be replaced by extended shell implementation


# func_fatal_configuration arg...
# Echo program name prefixed message to standard error, followed by
# a configuration failure hint, and exit.
func_fatal_configuration ()
{
    func_error ${1+"$@"}
    func_error "See the $PACKAGE documentation for more information."
    func_fatal_error "Fatal configuration error."
}


# func_config
# Display the configuration for all the tags in this script.
func_config ()
{
    re_begincf='^# ### BEGIN LIBTOOL'
    re_endcf='^# ### END LIBTOOL'

    # Default configuration.
    $SED "1,/$re_begincf CONFIG/d;/$re_endcf CONFIG/,\$d" < "$progpath"

    # Now print the configurations for the tags.
    for tagname in $taglist; do
      $SED -n "/$re_begincf TAG CONFIG: $tagname\$/,/$re_endcf TAG CONFIG: $tagname\$/p" < "$progpath"
    done

    exit $?
}

# func_features
# Display the features supported by this script.
func_features ()
{
    echo "host: $host"
    if test "$build_libtool_libs" = yes; then
      echo "enable shared libraries"
    else
      echo "disable shared libraries"
    fi
    if test "$build_old_libs" = yes; then
      echo "enable static libraries"
    else
      echo "disable static libraries"
    fi

    exit $?
}

# func_enable_tag tagname
# Verify that TAGNAME is valid, and either flag an error and exit, or
# enable the TAGNAME tag.  We also add TAGNAME to the global $taglist
# variable here.
func_enable_tag ()
{
  # Global variable:
  tagname="$1"

  re_begincf="^# ### BEGIN LIBTOOL TAG CONFIG: $tagname\$"
  re_endcf="^# ### END LIBTOOL TAG CONFIG: $tagname\$"
  sed_extractcf="/$re_begincf/,/$re_endcf/p"

  # Validate tagname.
  case $tagname in
    *[!-_A-Za-z0-9,/]*)
      func_fatal_error "invalid tag name: $tagname"
      ;;
  esac

  # Don't test for the "default" C tag, as we know it's
  # there but not specially marked.
  case $tagname in
    CC) ;;
    *)
      if $GREP "$re_begincf" "$progpath" >/dev/null 2>&1; then
	taglist="$taglist $tagname"

	# Evaluate the configuration.  Be careful to quote the path
	# and the sed script, to avoid splitting on whitespace, but
	# also don't use non-portable quotes within backquotes within
	# quotes we have to do it in 2 steps:
	extractedcf=`$SED -n -e "$sed_extractcf" < "$progpath"`
	eval "$extractedcf"
      else
	func_error "ignoring unknown tag $tagname"
      fi
      ;;
  esac
}

# func_check_version_match
# Ensure that we are using m4 macros, and libtool script from the same
# release of libtool.
func_check_version_match ()
{
  if test "$package_revision" != "$macro_revision"; then
    if test "$VERSION" != "$macro_version"; then
      if test -z "$macro_version"; then
        cat >&2 <<_LT_EOF
$progname: Version mismatch error.  This is $PACKAGE $VERSION, but the
$progname: definition of this LT_INIT comes from an older release.
$progname: You should recreate aclocal.m4 with macros from $PACKAGE $VERSION
$progname: and run autoconf again.
_LT_EOF
      else
        cat >&2 <<_LT_EOF
$progname: Version mismatch error.  This is $PACKAGE $VERSION, but the
$progname: definition of this LT_INIT comes from $PACKAGE $macro_version.
$progname: You should recreate aclocal.m4 with macros from $PACKAGE $VERSION
$progname: and run autoconf again.
_LT_EOF
      fi
    else
      cat >&2 <<_LT_EOF
$progname: Version mismatch error.  This is $PACKAGE $VERSION, revision $package_revision,
$progname: but the definition of this LT_INIT comes from revision $macro_revision.
$progname: You should recreate aclocal.m4 with macros from revision $package_revision
$progname: of $PACKAGE $VERSION and run autoconf again.
_LT_EOF
    fi

    exit $EXIT_MISMATCH
  fi
}


# Shorthand for --mode=foo, only valid as the first argument
case $1 in
clean|clea|cle|cl)
  shift; set dummy --mode clean ${1+"$@"}; shift
  ;;
compile|compil|compi|comp|com|co|c)
  shift; set dummy --mode compile ${1+"$@"}; shift
  ;;
execute|execut|execu|exec|exe|ex|e)
  shift; set dummy --mode execute ${1+"$@"}; shift
  ;;
finish|finis|fini|fin|fi|f)
  shift; set dummy --mode finish ${1+"$@"}; shift
  ;;
install|instal|insta|inst|ins|in|i)
  shift; set dummy --mode install ${1+"$@"}; shift
  ;;
link|lin|li|l)
  shift; set dummy --mode link ${1+"$@"}; shift
  ;;
uninstall|uninstal|uninsta|uninst|unins|unin|uni|un|u)
  shift; set dummy --mode uninstall ${1+"$@"}; shift
  ;;
esac



# Option defaults:
opt_debug=:
opt_dry_run=false
opt_config=false
opt_preserve_dup_deps=false
opt_features=false
opt_finish=false
opt_help=false
opt_help_all=false
opt_silent=:
opt_warning=:
opt_verbose=:
opt_silent=false
opt_verbose=false


# Parse options once, thoroughly.  This comes as soon as possible in the
# script to make things like `--version' happen as quickly as we can.
{
  # this just eases exit handling
  while test $# -gt 0; do
    opt="$1"
    shift
    case $opt in
      --debug|-x)	opt_debug='set -x'
			func_echo "enabling shell trace mode"
			$opt_debug
			;;
      --dry-run|--dryrun|-n)
			opt_dry_run=:
			;;
      --config)
			opt_config=:
func_config
			;;
      --dlopen|-dlopen)
			optarg="$1"
			opt_dlopen="${opt_dlopen+$opt_dlopen
}$optarg"
			shift
			;;
      --preserve-dup-deps)
			opt_preserve_dup_deps=:
			;;
      --features)
			opt_features=:
func_features
			;;
      --finish)
			opt_finish=:
set dummy --mode finish ${1+"$@"}; shift
			;;
      --help)
			opt_help=:
			;;
      --help-all)
			opt_help_all=:
opt_help=': help-all'
			;;
      --mode)
			test $# = 0 && func_missing_arg $opt && break
			optarg="$1"
			opt_mode="$optarg"
case $optarg in
  # Valid mode arguments:
  clean|compile|execute|finish|install|link|relink|uninstall) ;;

  # Catch anything else as an error
  *) func_error "invalid argument for $opt"
     exit_cmd=exit
     break
     ;;
esac
			shift
			;;
      --no-silent|--no-quiet)
			opt_silent=false
func_append preserve_args " $opt"
			;;
      --no-warning|--no-warn)
			opt_warning=false
func_append preserve_args " $opt"
			;;
      --no-verbose)
			opt_verbose=false
func_append preserve_args " $opt"
			;;
      --silent|--quiet)
			opt_silent=:
func_append preserve_args " $opt"
        opt_verbose=false
			;;
      --verbose|-v)
			opt_verbose=:
func_append preserve_args " $opt"
opt_silent=false
			;;
      --tag)
			test $# = 0 && func_missing_arg $opt && break
			optarg="$1"
			opt_tag="$optarg"
func_append preserve_args " $opt $optarg"
func_enable_tag "$optarg"
			shift
			;;

      -\?|-h)		func_usage				;;
      --help)		func_help				;;
      --version)	func_version				;;

      # Separate optargs to long options:
      --*=*)
			func_split_long_opt "$opt"
			set dummy "$func_split_long_opt_name" "$func_split_long_opt_arg" ${1+"$@"}
			shift
			;;

      # Separate non-argument short options:
      -\?*|-h*|-n*|-v*)
			func_split_short_opt "$opt"
			set dummy "$func_split_short_opt_name" "-$func_split_short_opt_arg" ${1+"$@"}
			shift
			;;

      --)		break					;;
      -*)		func_fatal_help "unrecognized option \`$opt'" ;;
      *)		set dummy "$opt" ${1+"$@"};	shift; break  ;;
    esac
  done

  # Validate options:

  # save first non-option argument
  if test "$#" -gt 0; then
    nonopt="$opt"
    shift
  fi

  # preserve --debug
  test "$opt_debug" = : || func_append preserve_args " --debug"

  case $host in
    *cygwin* | *mingw* | *pw32* | *cegcc*)
      # don't eliminate duplications in $postdeps and $predeps
      opt_duplicate_compiler_generated_deps=:
      ;;
    *)
      opt_duplicate_compiler_generated_deps=$opt_preserve_dup_deps
      ;;
  esac

  $opt_help || {
    # Sanity checks first:
    func_check_version_match

    if test "$build_libtool_libs" != yes && test "$build_old_libs" != yes; then
      func_fatal_configuration "not configured to build any kind of library"
    fi

    # Darwin sucks
    eval std_shrext=\"$shrext_cmds\"

    # Only execute mode is allowed to have -dlopen flags.
    if test -n "$opt_dlopen" && test "$opt_mode" != execute; then
      func_error "unrecognized option \`-dlopen'"
      $ECHO "$help" 1>&2
      exit $EXIT_FAILURE
    fi

    # Change the help message to a mode-specific one.
    generic_help="$help"
    help="Try \`$progname --help --mode=$opt_mode' for more information."
  }


  # Bail if the options were screwed
  $exit_cmd $EXIT_FAILURE
}




## ----------- ##
##    Main.    ##
## ----------- ##

# func_lalib_p file
# True iff FILE is a libtool `.la' library or `.lo' object file.
# This function is only a basic sanity check; it will hardly flush out
# determined imposters.
func_lalib_p ()
{
    test -f "$1" &&
      $SED -e 4q "$1" 2>/dev/null \
        | $GREP "^# Generated by .*$PACKAGE" > /dev/null 2>&1
}

# func_lalib_unsafe_p file
# True iff FILE is a libtool `.la' library or `.lo' object file.
# This function implements the same check as func_lalib_p without
# resorting to external programs.  To this end, it redirects stdin and
# closes it afterwards, without saving the original file descriptor.
# As a safety measure, use it only where a negative result would be
# fatal anyway.  Works if `file' does not exist.
func_lalib_unsafe_p ()
{
    lalib_p=no
    if test -f "$1" && test -r "$1" && exec 5<&0 <"$1"; then
	for lalib_p_l in 1 2 3 4
	do
	    read lalib_p_line
	    case "$lalib_p_line" in
		\#\ Generated\ by\ *$PACKAGE* ) lalib_p=yes; break;;
	    esac
	done
	exec 0<&5 5<&-
    fi
    test "$lalib_p" = yes
}

# func_ltwrapper_script_p file
# True iff FILE is a libtool wrapper script
# This function is only a basic sanity check; it will hardly flush out
# determined imposters.
func_ltwrapper_script_p ()
{
    func_lalib_p "$1"
}

# func_ltwrapper_executable_p file
# True iff FILE is a libtool wrapper executable
# This function is only a basic sanity check; it will hardly flush out
# determined imposters.
func_ltwrapper_executable_p ()
{
    func_ltwrapper_exec_suffix=
    case $1 in
    *.exe) ;;
    *) func_ltwrapper_exec_suffix=.exe ;;
    esac
    $GREP "$magic_exe" "$1$func_ltwrapper_exec_suffix" >/dev/null 2>&1
}

# func_ltwrapper_scriptname file
# Assumes file is an ltwrapper_executable
# uses $file to determine the appropriate filename for a
# temporary ltwrapper_script.
func_ltwrapper_scriptname ()
{
    func_dirname_and_basename "$1" "" "."
    func_stripname '' '.exe' "$func_basename_result"
    func_ltwrapper_scriptname_result="$func_dirname_result/$objdir/${func_stripname_result}_ltshwrapper"
}

# func_ltwrapper_p file
# True iff FILE is a libtool wrapper script or wrapper executable
# This function is only a basic sanity check; it will hardly flush out
# determined imposters.
func_ltwrapper_p ()
{
    func_ltwrapper_script_p "$1" || func_ltwrapper_executable_p "$1"
}


# func_execute_cmds commands fail_cmd
# Execute tilde-delimited COMMANDS.
# If FAIL_CMD is given, eval that upon failure.
# FAIL_CMD may read-access the current command in variable CMD!
func_execute_cmds ()
{
    $opt_debug
    save_ifs=$IFS; IFS='~'
    for cmd in $1; do
      IFS=$save_ifs
      eval cmd=\"$cmd\"
      func_show_eval "$cmd" "${2-:}"
    done
    IFS=$save_ifs
}


# func_source file
# Source FILE, adding directory component if necessary.
# Note that it is not necessary on cygwin/mingw to append a dot to
# FILE even if both FILE and FILE.exe exist: automatic-append-.exe
# behavior happens only for exec(3), not for open(2)!  Also, sourcing
# `FILE.' does not work on cygwin managed mounts.
func_source ()
{
    $opt_debug
    case $1 in
    */* | *\\*)	. "$1" ;;
    *)		. "./$1" ;;
    esac
}


# func_resolve_sysroot PATH
# Replace a leading = in PATH with a sysroot.  Store the result into
# func_resolve_sysroot_result
func_resolve_sysroot ()
{
  func_resolve_sysroot_result=$1
  case $func_resolve_sysroot_result in
  =*)
    func_stripname '=' '' "$func_resolve_sysroot_result"
    func_resolve_sysroot_result=$lt_sysroot$func_stripname_result
    ;;
  esac
}

# func_replace_sysroot PATH
# If PATH begins with the sysroot, replace it with = and
# store the result into func_replace_sysroot_result.
func_replace_sysroot ()
{
  case "$lt_sysroot:$1" in
  ?*:"$lt_sysroot"*)
    func_stripname "$lt_sysroot" '' "$1"
    func_replace_sysroot_result="=$func_stripname_result"
    ;;
  *)
    # Including no sysroot.
    func_replace_sysroot_result=$1
    ;;
  esac
}

# func_infer_tag arg
# Infer tagged configuration to use if any are available and
# if one wasn't chosen via the "--tag" command line option.
# Only attempt this if the compiler in the base compile
# command doesn't match the default compiler.
# arg is usually of the form 'gcc ...'
func_infer_tag ()
{
    $opt_debug
    if test -n "$available_tags" && test -z "$tagname"; then
      CC_quoted=
      for arg in $CC; do
	func_append_quoted CC_quoted "$arg"
      done
      CC_expanded=`func_echo_all $CC`
      CC_quoted_expanded=`func_echo_all $CC_quoted`
      case $@ in
      # Blanks in the command may have been stripped by the calling shell,
      # but not from the CC environment variable when configure was run.
      " $CC "* | "$CC "* | " $CC_expanded "* | "$CC_expanded "* | \
      " $CC_quoted"* | "$CC_quoted "* | " $CC_quoted_expanded "* | "$CC_quoted_expanded "*) ;;
      # Blanks at the start of $base_compile will cause this to fail
      # if we don't check for them as well.
      *)
	for z in $available_tags; do
	  if $GREP "^# ### BEGIN LIBTOOL TAG CONFIG: $z$" < "$progpath" > /dev/null; then
	    # Evaluate the configuration.
	    eval "`${SED} -n -e '/^# ### BEGIN LIBTOOL TAG CONFIG: '$z'$/,/^# ### END LIBTOOL TAG CONFIG: '$z'$/p' < $progpath`"
	    CC_quoted=
	    for arg in $CC; do
	      # Double-quote args containing other shell metacharacters.
	      func_append_quoted CC_quoted "$arg"
	    done
	    CC_expanded=`func_echo_all $CC`
	    CC_quoted_expanded=`func_echo_all $CC_quoted`
	    case "$@ " in
	    " $CC "* | "$CC "* | " $CC_expanded "* | "$CC_expanded "* | \
	    " $CC_quoted"* | "$CC_quoted "* | " $CC_quoted_expanded "* | "$CC_quoted_expanded "*)
	      # The compiler in the base compile command matches
	      # the one in the tagged configuration.
	      # Assume this is the tagged configuration we want.
	      tagname=$z
	      break
	      ;;
	    esac
	  fi
	done
	# If $tagname still isn't set, then no tagged configuration
	# was found and let the user know that the "--tag" command
	# line option must be used.
	if test -z "$tagname"; then
	  func_echo "unable to infer tagged configuration"
	  func_fatal_error "specify a tag with \`--tag'"
#	else
#	  func_verbose "using $tagname tagged configuration"
	fi
	;;
      esac
    fi
}



# func_write_libtool_object output_name pic_name nonpic_name
# Create a libtool object file (analogous to a ".la" file),
# but don't create it if we're doing a dry run.
func_write_libtool_object ()
{
    write_libobj=${1}
    if test "$build_libtool_libs" = yes; then
      write_lobj=\'${2}\'
    else
      write_lobj=none
    fi

    if test "$build_old_libs" = yes; then
      write_oldobj=\'${3}\'
    else
      write_oldobj=none
    fi

    $opt_dry_run || {
      cat >${write_libobj}T <<EOF
# $write_libobj - a libtool object file
# Generated by $PROGRAM (GNU $PACKAGE$TIMESTAMP) $VERSION
#
# Please DO NOT delete this file!
# It is necessary for linking the library.

# Name of the PIC object.
pic_object=$write_lobj

# Name of the non-PIC object
non_pic_object=$write_oldobj

EOF
      $MV "${write_libobj}T" "${write_libobj}"
    }
}


##################################################
# FILE NAME AND PATH CONVERSION HELPER FUNCTIONS #
##################################################

# func_convert_core_file_wine_to_w32 ARG
# Helper function used by file name conversion functions when $build is *nix,
# and $host is mingw, cygwin, or some other w32 environment. Relies on a
# correctly configured wine environment available, with the winepath program
# in $build's $PATH.
#
# ARG is the $build file name to be converted to w32 format.
# Result is available in $func_convert_core_file_wine_to_w32_result, and will
# be empty on error (or when ARG is empty)
func_convert_core_file_wine_to_w32 ()
{
  $opt_debug
  func_convert_core_file_wine_to_w32_result="$1"
  if test -n "$1"; then
    # Unfortunately, winepath does not exit with a non-zero error code, so we
    # are forced to check the contents of stdout. On the other hand, if the
    # command is not found, the shell will set an exit code of 127 and print
    # *an error message* to stdout. So we must check for both error code of
    # zero AND non-empty stdout, which explains the odd construction:
    func_convert_core_file_wine_to_w32_tmp=`winepath -w "$1" 2>/dev/null`
    if test "$?" -eq 0 && test -n "${func_convert_core_file_wine_to_w32_tmp}"; then
      func_convert_core_file_wine_to_w32_result=`$ECHO "$func_convert_core_file_wine_to_w32_tmp" |
        $SED -e "$lt_sed_naive_backslashify"`
    else
      func_convert_core_file_wine_to_w32_result=
    fi
  fi
}
# end: func_convert_core_file_wine_to_w32


# func_convert_core_path_wine_to_w32 ARG
# Helper function used by path conversion functions when $build is *nix, and
# $host is mingw, cygwin, or some other w32 environment. Relies on a correctly
# configured wine environment available, with the winepath program in $build's
# $PATH. Assumes ARG has no leading or trailing path separator characters.
#
# ARG is path to be converted from $build format to win32.
# Result is available in $func_convert_core_path_wine_to_w32_result.
# Unconvertible file (directory) names in ARG are skipped; if no directory names
# are convertible, then the result may be empty.
func_convert_core_path_wine_to_w32 ()
{
  $opt_debug
  # unfortunately, winepath doesn't convert paths, only file names
  func_convert_core_path_wine_to_w32_result=""
  if test -n "$1"; then
    oldIFS=$IFS
    IFS=:
    for func_convert_core_path_wine_to_w32_f in $1; do
      IFS=$oldIFS
      func_convert_core_file_wine_to_w32 "$func_convert_core_path_wine_to_w32_f"
      if test -n "$func_convert_core_file_wine_to_w32_result" ; then
        if test -z "$func_convert_core_path_wine_to_w32_result"; then
          func_convert_core_path_wine_to_w32_result="$func_convert_core_file_wine_to_w32_result"
        else
          func_append func_convert_core_path_wine_to_w32_result ";$func_convert_core_file_wine_to_w32_result"
        fi
      fi
    done
    IFS=$oldIFS
  fi
}
# end: func_convert_core_path_wine_to_w32


# func_cygpath ARGS...
# Wrapper around calling the cygpath program via LT_CYGPATH. This is used when
# when (1) $build is *nix and Cygwin is hosted via a wine environment; or (2)
# $build is MSYS and $host is Cygwin, or (3) $build is Cygwin. In case (1) or
# (2), returns the Cygwin file name or path in func_cygpath_result (input
# file name or path is assumed to be in w32 format, as previously converted
# from $build's *nix or MSYS format). In case (3), returns the w32 file name
# or path in func_cygpath_result (input file name or path is assumed to be in
# Cygwin format). Returns an empty string on error.
#
# ARGS are passed to cygpath, with the last one being the file name or path to
# be converted.
#
# Specify the absolute *nix (or w32) name to cygpath in the LT_CYGPATH
# environment variable; do not put it in $PATH.
func_cygpath ()
{
  $opt_debug
  if test -n "$LT_CYGPATH" && test -f "$LT_CYGPATH"; then
    func_cygpath_result=`$LT_CYGPATH "$@" 2>/dev/null`
    if test "$?" -ne 0; then
      # on failure, ensure result is empty
      func_cygpath_result=
    fi
  else
    func_cygpath_result=
    func_error "LT_CYGPATH is empty or specifies non-existent file: \`$LT_CYGPATH'"
  fi
}
#end: func_cygpath


# func_convert_core_msys_to_w32 ARG
# Convert file name or path ARG from MSYS format to w32 format.  Return
# result in func_convert_core_msys_to_w32_result.
func_convert_core_msys_to_w32 ()
{
  $opt_debug
  # awkward: cmd appends spaces to result
  func_convert_core_msys_to_w32_result=`( cmd //c echo "$1" ) 2>/dev/null |
    $SED -e 's/[ ]*$//' -e "$lt_sed_naive_backslashify"`
}
#end: func_convert_core_msys_to_w32


# func_convert_file_check ARG1 ARG2
# Verify that ARG1 (a file name in $build format) was converted to $host
# format in ARG2. Otherwise, emit an error message, but continue (resetting
# func_to_host_file_result to ARG1).
func_convert_file_check ()
{
  $opt_debug
  if test -z "$2" && test -n "$1" ; then
    func_error "Could not determine host file name corresponding to"
    func_error "  \`$1'"
    func_error "Continuing, but uninstalled executables may not work."
    # Fallback:
    func_to_host_file_result="$1"
  fi
}
# end func_convert_file_check


# func_convert_path_check FROM_PATHSEP TO_PATHSEP FROM_PATH TO_PATH
# Verify that FROM_PATH (a path in $build format) was converted to $host
# format in TO_PATH. Otherwise, emit an error message, but continue, resetting
# func_to_host_file_result to a simplistic fallback value (see below).
func_convert_path_check ()
{
  $opt_debug
  if test -z "$4" && test -n "$3"; then
    func_error "Could not determine the host path corresponding to"
    func_error "  \`$3'"
    func_error "Continuing, but uninstalled executables may not work."
    # Fallback.  This is a deliberately simplistic "conversion" and
    # should not be "improved".  See libtool.info.
    if test "x$1" != "x$2"; then
      lt_replace_pathsep_chars="s|$1|$2|g"
      func_to_host_path_result=`echo "$3" |
        $SED -e "$lt_replace_pathsep_chars"`
    else
      func_to_host_path_result="$3"
    fi
  fi
}
# end func_convert_path_check


# func_convert_path_front_back_pathsep FRONTPAT BACKPAT REPL ORIG
# Modifies func_to_host_path_result by prepending REPL if ORIG matches FRONTPAT
# and appending REPL if ORIG matches BACKPAT.
func_convert_path_front_back_pathsep ()
{
  $opt_debug
  case $4 in
  $1 ) func_to_host_path_result="$3$func_to_host_path_result"
    ;;
  esac
  case $4 in
  $2 ) func_append func_to_host_path_result "$3"
    ;;
  esac
}
# end func_convert_path_front_back_pathsep


##################################################
# $build to $host FILE NAME CONVERSION FUNCTIONS #
##################################################
# invoked via `$to_host_file_cmd ARG'
#
# In each case, ARG is the path to be converted from $build to $host format.
# Result will be available in $func_to_host_file_result.


# func_to_host_file ARG
# Converts the file name ARG from $build format to $host format. Return result
# in func_to_host_file_result.
func_to_host_file ()
{
  $opt_debug
  $to_host_file_cmd "$1"
}
# end func_to_host_file


# func_to_tool_file ARG LAZY
# converts the file name ARG from $build format to toolchain format. Return
# result in func_to_tool_file_result.  If the conversion in use is listed
# in (the comma separated) LAZY, no conversion takes place.
func_to_tool_file ()
{
  $opt_debug
  case ,$2, in
    *,"$to_tool_file_cmd",*)
      func_to_tool_file_result=$1
      ;;
    *)
      $to_tool_file_cmd "$1"
      func_to_tool_file_result=$func_to_host_file_result
      ;;
  esac
}
# end func_to_tool_file


# func_convert_file_noop ARG
# Copy ARG to func_to_host_file_result.
func_convert_file_noop ()
{
  func_to_host_file_result="$1"
}
# end func_convert_file_noop


# func_convert_file_msys_to_w32 ARG
# Convert file name ARG from (mingw) MSYS to (mingw) w32 format; automatic
# conversion to w32 is not available inside the cwrapper.  Returns result in
# func_to_host_file_result.
func_convert_file_msys_to_w32 ()
{
  $opt_debug
  func_to_host_file_result="$1"
  if test -n "$1"; then
    func_convert_core_msys_to_w32 "$1"
    func_to_host_file_result="$func_convert_core_msys_to_w32_result"
  fi
  func_convert_file_check "$1" "$func_to_host_file_result"
}
# end func_convert_file_msys_to_w32


# func_convert_file_cygwin_to_w32 ARG
# Convert file name ARG from Cygwin to w32 format.  Returns result in
# func_to_host_file_result.
func_convert_file_cygwin_to_w32 ()
{
  $opt_debug
  func_to_host_file_result="$1"
  if test -n "$1"; then
    # because $build is cygwin, we call "the" cygpath in $PATH; no need to use
    # LT_CYGPATH in this case.
    func_to_host_file_result=`cygpath -m "$1"`
  fi
  func_convert_file_check "$1" "$func_to_host_file_result"
}
# end func_convert_file_cygwin_to_w32


# func_convert_file_nix_to_w32 ARG
# Convert file name ARG from *nix to w32 format.  Requires a wine environment
# and a working winepath. Returns result in func_to_host_file_result.
func_convert_file_nix_to_w32 ()
{
  $opt_debug
  func_to_host_file_result="$1"
  if test -n "$1"; then
    func_convert_core_file_wine_to_w32 "$1"
    func_to_host_file_result="$func_convert_core_file_wine_to_w32_result"
  fi
  func_convert_file_check "$1" "$func_to_host_file_result"
}
# end func_convert_file_nix_to_w32


# func_convert_file_msys_to_cygwin ARG
# Convert file name ARG from MSYS to Cygwin format.  Requires LT_CYGPATH set.
# Returns result in func_to_host_file_result.
func_convert_file_msys_to_cygwin ()
{
  $opt_debug
  func_to_host_file_result="$1"
  if test -n "$1"; then
    func_convert_core_msys_to_w32 "$1"
    func_cygpath -u "$func_convert_core_msys_to_w32_result"
    func_to_host_file_result="$func_cygpath_result"
  fi
  func_convert_file_check "$1" "$func_to_host_file_result"
}
# end func_convert_file_msys_to_cygwin


# func_convert_file_nix_to_cygwin ARG
# Convert file name ARG from *nix to Cygwin format.  Requires Cygwin installed
# in a wine environment, working winepath, and LT_CYGPATH set.  Returns result
# in func_to_host_file_result.
func_convert_file_nix_to_cygwin ()
{
  $opt_debug
  func_to_host_file_result="$1"
  if test -n "$1"; then
    # convert from *nix to w32, then use cygpath to convert from w32 to cygwin.
    func_convert_core_file_wine_to_w32 "$1"
    func_cygpath -u "$func_convert_core_file_wine_to_w32_result"
    func_to_host_file_result="$func_cygpath_result"
  fi
  func_convert_file_check "$1" "$func_to_host_file_result"
}
# end func_convert_file_nix_to_cygwin


#############################################
# $build to $host PATH CONVERSION FUNCTIONS #
#############################################
# invoked via `$to_host_path_cmd ARG'
#
# In each case, ARG is the path to be converted from $build to $host format.
# The result will be available in $func_to_host_path_result.
#
# Path separators are also converted from $build format to $host format.  If
# ARG begins or ends with a path separator character, it is preserved (but
# converted to $host format) on output.
#
# All path conversion functions are named using the following convention:
#   file name conversion function    : func_convert_file_X_to_Y ()
#   path conversion function         : func_convert_path_X_to_Y ()
# where, for any given $build/$host combination the 'X_to_Y' value is the
# same.  If conversion functions are added for new $build/$host combinations,
# the two new functions must follow this pattern, or func_init_to_host_path_cmd
# will break.


# func_init_to_host_path_cmd
# Ensures that function "pointer" variable $to_host_path_cmd is set to the
# appropriate value, based on the value of $to_host_file_cmd.
to_host_path_cmd=
func_init_to_host_path_cmd ()
{
  $opt_debug
  if test -z "$to_host_path_cmd"; then
    func_stripname 'func_convert_file_' '' "$to_host_file_cmd"
    to_host_path_cmd="func_convert_path_${func_stripname_result}"
  fi
}


# func_to_host_path ARG
# Converts the path ARG from $build format to $host format. Return result
# in func_to_host_path_result.
func_to_host_path ()
{
  $opt_debug
  func_init_to_host_path_cmd
  $to_host_path_cmd "$1"
}
# end func_to_host_path


# func_convert_path_noop ARG
# Copy ARG to func_to_host_path_result.
func_convert_path_noop ()
{
  func_to_host_path_result="$1"
}
# end func_convert_path_noop


# func_convert_path_msys_to_w32 ARG
# Convert path ARG from (mingw) MSYS to (mingw) w32 format; automatic
# conversion to w32 is not available inside the cwrapper.  Returns result in
# func_to_host_path_result.
func_convert_path_msys_to_w32 ()
{
  $opt_debug
  func_to_host_path_result="$1"
  if test -n "$1"; then
    # Remove leading and trailing path separator characters from ARG.  MSYS
    # behavior is inconsistent here; cygpath turns them into '.;' and ';.';
    # and winepath ignores them completely.
    func_stripname : : "$1"
    func_to_host_path_tmp1=$func_stripname_result
    func_convert_core_msys_to_w32 "$func_to_host_path_tmp1"
    func_to_host_path_result="$func_convert_core_msys_to_w32_result"
    func_convert_path_check : ";" \
      "$func_to_host_path_tmp1" "$func_to_host_path_result"
    func_convert_path_front_back_pathsep ":*" "*:" ";" "$1"
  fi
}
# end func_convert_path_msys_to_w32


# func_convert_path_cygwin_to_w32 ARG
# Convert path ARG from Cygwin to w32 format.  Returns result in
# func_to_host_file_result.
func_convert_path_cygwin_to_w32 ()
{
  $opt_debug
  func_to_host_path_result="$1"
  if test -n "$1"; then
    # See func_convert_path_msys_to_w32:
    func_stripname : : "$1"
    func_to_host_path_tmp1=$func_stripname_result
    func_to_host_path_result=`cygpath -m -p "$func_to_host_path_tmp1"`
    func_convert_path_check : ";" \
      "$func_to_host_path_tmp1" "$func_to_host_path_result"
    func_convert_path_front_back_pathsep ":*" "*:" ";" "$1"
  fi
}
# end func_convert_path_cygwin_to_w32


# func_convert_path_nix_to_w32 ARG
# Convert path ARG from *nix to w32 format.  Requires a wine environment and
# a working winepath.  Returns result in func_to_host_file_result.
func_convert_path_nix_to_w32 ()
{
  $opt_debug
  func_to_host_path_result="$1"
  if test -n "$1"; then
    # See func_convert_path_msys_to_w32:
    func_stripname : : "$1"
    func_to_host_path_tmp1=$func_stripname_result
    func_convert_core_path_wine_to_w32 "$func_to_host_path_tmp1"
    func_to_host_path_result="$func_convert_core_path_wine_to_w32_result"
    func_convert_path_check : ";" \
      "$func_to_host_path_tmp1" "$func_to_host_path_result"
    func_convert_path_front_back_pathsep ":*" "*:" ";" "$1"
  fi
}
# end func_convert_path_nix_to_w32


# func_convert_path_msys_to_cygwin ARG
# Convert path ARG from MSYS to Cygwin format.  Requires LT_CYGPATH set.
# Returns result in func_to_host_file_result.
func_convert_path_msys_to_cygwin ()
{
  $opt_debug
  func_to_host_path_result="$1"
  if test -n "$1"; then
    # See func_convert_path_msys_to_w32:
    func_stripname : : "$1"
    func_to_host_path_tmp1=$func_stripname_result
    func_convert_core_msys_to_w32 "$func_to_host_path_tmp1"
    func_cygpath -u -p "$func_convert_core_msys_to_w32_result"
    func_to_host_path_result="$func_cygpath_result"
    func_convert_path_check : : \
      "$func_to_host_path_tmp1" "$func_to_host_path_result"
    func_convert_path_front_back_pathsep ":*" "*:" : "$1"
  fi
}
# end func_convert_path_msys_to_cygwin


# func_convert_path_nix_to_cygwin ARG
# Convert path ARG from *nix to Cygwin format.  Requires Cygwin installed in a
# a wine environment, working winepath, and LT_CYGPATH set.  Returns result in
# func_to_host_file_result.
func_convert_path_nix_to_cygwin ()
{
  $opt_debug
  func_to_host_path_result="$1"
  if test -n "$1"; then
    # Remove leading and trailing path separator characters from
    # ARG. msys behavior is inconsistent here, cygpath turns them
    # into '.;' and ';.', and winepath ignores them completely.
    func_stripname : : "$1"
    func_to_host_path_tmp1=$func_stripname_result
    func_convert_core_path_wine_to_w32 "$func_to_host_path_tmp1"
    func_cygpath -u -p "$func_convert_core_path_wine_to_w32_result"
    func_to_host_path_result="$func_cygpath_result"
    func_convert_path_check : : \
      "$func_to_host_path_tmp1" "$func_to_host_path_result"
    func_convert_path_front_back_pathsep ":*" "*:" : "$1"
  fi
}
# end func_convert_path_nix_to_cygwin


# func_mode_compile arg...
func_mode_compile ()
{
    $opt_debug
    # Get the compilation command and the source file.
    base_compile=
    srcfile="$nonopt"  #  always keep a non-empty value in "srcfile"
    suppress_opt=yes
    suppress_output=
    arg_mode=normal
    libobj=
    later=
    pie_flag=

    for arg
    do
      case $arg_mode in
      arg  )
	# do not "continue".  Instead, add this to base_compile
	lastarg="$arg"
	arg_mode=normal
	;;

      target )
	libobj="$arg"
	arg_mode=normal
	continue
	;;

      normal )
	# Accept any command-line options.
	case $arg in
	-o)
	  test -n "$libobj" && \
	    func_fatal_error "you cannot specify \`-o' more than once"
	  arg_mode=target
	  continue
	  ;;

	-pie | -fpie | -fPIE)
          func_append pie_flag " $arg"
	  continue
	  ;;

	-shared | -static | -prefer-pic | -prefer-non-pic)
	  func_append later " $arg"
	  continue
	  ;;

	-no-suppress)
	  suppress_opt=no
	  continue
	  ;;

	-Xcompiler)
	  arg_mode=arg  #  the next one goes into the "base_compile" arg list
	  continue      #  The current "srcfile" will either be retained or
	  ;;            #  replaced later.  I would guess that would be a bug.

	-Wc,*)
	  func_stripname '-Wc,' '' "$arg"
	  args=$func_stripname_result
	  lastarg=
	  save_ifs="$IFS"; IFS=','
	  for arg in $args; do
	    IFS="$save_ifs"
	    func_append_quoted lastarg "$arg"
	  done
	  IFS="$save_ifs"
	  func_stripname ' ' '' "$lastarg"
	  lastarg=$func_stripname_result

	  # Add the arguments to base_compile.
	  func_append base_compile " $lastarg"
	  continue
	  ;;

	*)
	  # Accept the current argument as the source file.
	  # The previous "srcfile" becomes the current argument.
	  #
	  lastarg="$srcfile"
	  srcfile="$arg"
	  ;;
	esac  #  case $arg
	;;
      esac    #  case $arg_mode

      # Aesthetically quote the previous argument.
      func_append_quoted base_compile "$lastarg"
    done # for arg

    case $arg_mode in
    arg)
      func_fatal_error "you must specify an argument for -Xcompile"
      ;;
    target)
      func_fatal_error "you must specify a target with \`-o'"
      ;;
    *)
      # Get the name of the library object.
      test -z "$libobj" && {
	func_basename "$srcfile"
	libobj="$func_basename_result"
      }
      ;;
    esac

    # Recognize several different file suffixes.
    # If the user specifies -o file.o, it is replaced with file.lo
    case $libobj in
    *.[cCFSifmso] | \
    *.ada | *.adb | *.ads | *.asm | \
    *.c++ | *.cc | *.ii | *.class | *.cpp | *.cxx | \
    *.[fF][09]? | *.for | *.java | *.go | *.obj | *.sx | *.cu | *.cup)
      func_xform "$libobj"
      libobj=$func_xform_result
      ;;
    esac

    case $libobj in
    *.lo) func_lo2o "$libobj"; obj=$func_lo2o_result ;;
    *)
      func_fatal_error "cannot determine name of library object from \`$libobj'"
      ;;
    esac

    func_infer_tag $base_compile

    for arg in $later; do
      case $arg in
      -shared)
	test "$build_libtool_libs" != yes && \
	  func_fatal_configuration "can not build a shared library"
	build_old_libs=no
	continue
	;;

      -static)
	build_libtool_libs=no
	build_old_libs=yes
	continue
	;;

      -prefer-pic)
	pic_mode=yes
	continue
	;;

      -prefer-non-pic)
	pic_mode=no
	continue
	;;
      esac
    done

    func_quote_for_eval "$libobj"
    test "X$libobj" != "X$func_quote_for_eval_result" \
      && $ECHO "X$libobj" | $GREP '[]~#^*{};<>?"'"'"'	 &()|`$[]' \
      && func_warning "libobj name \`$libobj' may not contain shell special characters."
    func_dirname_and_basename "$obj" "/" ""
    objname="$func_basename_result"
    xdir="$func_dirname_result"
    lobj=${xdir}$objdir/$objname

    test -z "$base_compile" && \
      func_fatal_help "you must specify a compilation command"

    # Delete any leftover library objects.
    if test "$build_old_libs" = yes; then
      removelist="$obj $lobj $libobj ${libobj}T"
    else
      removelist="$lobj $libobj ${libobj}T"
    fi

    # On Cygwin there's no "real" PIC flag so we must build both object types
    case $host_os in
    cygwin* | mingw* | pw32* | os2* | cegcc*)
      pic_mode=default
      ;;
    esac
    if test "$pic_mode" = no && test "$deplibs_check_method" != pass_all; then
      # non-PIC code in shared libraries is not supported
      pic_mode=default
    fi

    # Calculate the filename of the output object if compiler does
    # not support -o with -c
    if test "$compiler_c_o" = no; then
      output_obj=`$ECHO "$srcfile" | $SED 's%^.*/%%; s%\.[^.]*$%%'`.${objext}
      lockfile="$output_obj.lock"
    else
      output_obj=
      need_locks=no
      lockfile=
    fi

    # Lock this critical section if it is needed
    # We use this script file to make the link, it avoids creating a new file
    if test "$need_locks" = yes; then
      until $opt_dry_run || ln "$progpath" "$lockfile" 2>/dev/null; do
	func_echo "Waiting for $lockfile to be removed"
	sleep 2
      done
    elif test "$need_locks" = warn; then
      if test -f "$lockfile"; then
	$ECHO "\
*** ERROR, $lockfile exists and contains:
`cat $lockfile 2>/dev/null`

This indicates that another process is trying to use the same
temporary object file, and libtool could not work around it because
your compiler does not support \`-c' and \`-o' together.  If you
repeat this compilation, it may succeed, by chance, but you had better
avoid parallel builds (make -j) in this platform, or get a better
compiler."

	$opt_dry_run || $RM $removelist
	exit $EXIT_FAILURE
      fi
      func_append removelist " $output_obj"
      $ECHO "$srcfile" > "$lockfile"
    fi

    $opt_dry_run || $RM $removelist
    func_append removelist " $lockfile"
    trap '$opt_dry_run || $RM $removelist; exit $EXIT_FAILURE' 1 2 15

    func_to_tool_file "$srcfile" func_convert_file_msys_to_w32
    srcfile=$func_to_tool_file_result
    func_quote_for_eval "$srcfile"
    qsrcfile=$func_quote_for_eval_result

    # Only build a PIC object if we are building libtool libraries.
    if test "$build_libtool_libs" = yes; then
      # Without this assignment, base_compile gets emptied.
      fbsd_hideous_sh_bug=$base_compile

      if test "$pic_mode" != no; then
	command="$base_compile $qsrcfile $pic_flag"
      else
	# Don't build PIC code
	command="$base_compile $qsrcfile"
      fi

      func_mkdir_p "$xdir$objdir"

      if test -z "$output_obj"; then
	# Place PIC objects in $objdir
	func_append command " -o $lobj"
      fi

      func_show_eval_locale "$command"	\
          'test -n "$output_obj" && $RM $removelist; exit $EXIT_FAILURE'

      if test "$need_locks" = warn &&
	 test "X`cat $lockfile 2>/dev/null`" != "X$srcfile"; then
	$ECHO "\
*** ERROR, $lockfile contains:
`cat $lockfile 2>/dev/null`

but it should contain:
$srcfile

This indicates that another process is trying to use the same
temporary object file, and libtool could not work around it because
your compiler does not support \`-c' and \`-o' together.  If you
repeat this compilation, it may succeed, by chance, but you had better
avoid parallel builds (make -j) in this platform, or get a better
compiler."

	$opt_dry_run || $RM $removelist
	exit $EXIT_FAILURE
      fi

      # Just move the object if needed, then go on to compile the next one
      if test -n "$output_obj" && test "X$output_obj" != "X$lobj"; then
	func_show_eval '$MV "$output_obj" "$lobj"' \
	  'error=$?; $opt_dry_run || $RM $removelist; exit $error'
      fi

      # Allow error messages only from the first compilation.
      if test "$suppress_opt" = yes; then
	suppress_output=' >/dev/null 2>&1'
      fi
    fi

    # Only build a position-dependent object if we build old libraries.
    if test "$build_old_libs" = yes; then
      if test "$pic_mode" != yes; then
	# Don't build PIC code
	command="$base_compile $qsrcfile$pie_flag"
      else
	command="$base_compile $qsrcfile $pic_flag"
      fi
      if test "$compiler_c_o" = yes; then
	func_append command " -o $obj"
      fi

      # Suppress compiler output if we already did a PIC compilation.
      func_append command "$suppress_output"
      func_show_eval_locale "$command" \
        '$opt_dry_run || $RM $removelist; exit $EXIT_FAILURE'

      if test "$need_locks" = warn &&
	 test "X`cat $lockfile 2>/dev/null`" != "X$srcfile"; then
	$ECHO "\
*** ERROR, $lockfile contains:
`cat $lockfile 2>/dev/null`

but it should contain:
$srcfile

This indicates that another process is trying to use the same
temporary object file, and libtool could not work around it because
your compiler does not support \`-c' and \`-o' together.  If you
repeat this compilation, it may succeed, by chance, but you had better
avoid parallel builds (make -j) in this platform, or get a better
compiler."

	$opt_dry_run || $RM $removelist
	exit $EXIT_FAILURE
      fi

      # Just move the object if needed
      if test -n "$output_obj" && test "X$output_obj" != "X$obj"; then
	func_show_eval '$MV "$output_obj" "$obj"' \
	  'error=$?; $opt_dry_run || $RM $removelist; exit $error'
      fi
    fi

    $opt_dry_run || {
      func_write_libtool_object "$libobj" "$objdir/$objname" "$objname"

      # Unlock the critical section if it was locked
      if test "$need_locks" != no; then
	removelist=$lockfile
        $RM "$lockfile"
      fi
    }

    exit $EXIT_SUCCESS
}

$opt_help || {
  test "$opt_mode" = compile && func_mode_compile ${1+"$@"}
}

func_mode_help ()
{
    # We need to display help for each of the modes.
    case $opt_mode in
      "")
        # Generic help is extracted from the usage comments
        # at the start of this file.
        func_help
        ;;

      clean)
        $ECHO \
"Usage: $progname [OPTION]... --mode=clean RM [RM-OPTION]... FILE...

Remove files from the build directory.

RM is the name of the program to use to delete files associated with each FILE
(typically \`/bin/rm').  RM-OPTIONS are options (such as \`-f') to be passed
to RM.

If FILE is a libtool library, object or program, all the files associated
with it are deleted. Otherwise, only FILE itself is deleted using RM."
        ;;

      compile)
      $ECHO \
"Usage: $progname [OPTION]... --mode=compile COMPILE-COMMAND... SOURCEFILE

Compile a source file into a libtool library object.

This mode accepts the following additional options:

  -o OUTPUT-FILE    set the output file name to OUTPUT-FILE
  -no-suppress      do not suppress compiler output for multiple passes
  -prefer-pic       try to build PIC objects only
  -prefer-non-pic   try to build non-PIC objects only
  -shared           do not build a \`.o' file suitable for static linking
  -static           only build a \`.o' file suitable for static linking
  -Wc,FLAG          pass FLAG directly to the compiler

COMPILE-COMMAND is a command to be used in creating a \`standard' object file
from the given SOURCEFILE.

The output file name is determined by removing the directory component from
SOURCEFILE, then substituting the C source code suffix \`.c' with the
library object suffix, \`.lo'."
        ;;

      execute)
        $ECHO \
"Usage: $progname [OPTION]... --mode=execute COMMAND [ARGS]...

Automatically set library path, then run a program.

This mode accepts the following additional options:

  -dlopen FILE      add the directory containing FILE to the library path

This mode sets the library path environment variable according to \`-dlopen'
flags.

If any of the ARGS are libtool executable wrappers, then they are translated
into their corresponding uninstalled binary, and any of their required library
directories are added to the library path.

Then, COMMAND is executed, with ARGS as arguments."
        ;;

      finish)
        $ECHO \
"Usage: $progname [OPTION]... --mode=finish [LIBDIR]...

Complete the installation of libtool libraries.

Each LIBDIR is a directory that contains libtool libraries.

The commands that this mode executes may require superuser privileges.  Use
the \`--dry-run' option if you just want to see what would be executed."
        ;;

      install)
        $ECHO \
"Usage: $progname [OPTION]... --mode=install INSTALL-COMMAND...

Install executables or libraries.

INSTALL-COMMAND is the installation command.  The first component should be
either the \`install' or \`cp' program.

The following components of INSTALL-COMMAND are treated specially:

  -inst-prefix-dir PREFIX-DIR  Use PREFIX-DIR as a staging area for installation

The rest of the components are interpreted as arguments to that command (only
BSD-compatible install options are recognized)."
        ;;

      link)
        $ECHO \
"Usage: $progname [OPTION]... --mode=link LINK-COMMAND...

Link object files or libraries together to form another library, or to
create an executable program.

LINK-COMMAND is a command using the C compiler that you would use to create
a program from several object files.

The following components of LINK-COMMAND are treated specially:

  -all-static       do not do any dynamic linking at all
  -avoid-version    do not add a version suffix if possible
  -bindir BINDIR    specify path to binaries directory (for systems where
                    libraries must be found in the PATH setting at runtime)
  -dlopen FILE      \`-dlpreopen' FILE if it cannot be dlopened at runtime
  -dlpreopen FILE   link in FILE and add its symbols to lt_preloaded_symbols
  -export-dynamic   allow symbols from OUTPUT-FILE to be resolved with dlsym(3)
  -export-symbols SYMFILE
                    try to export only the symbols listed in SYMFILE
  -export-symbols-regex REGEX
                    try to export only the symbols matching REGEX
  -LLIBDIR          search LIBDIR for required installed libraries
  -lNAME            OUTPUT-FILE requires the installed library libNAME
  -module           build a library that can dlopened
  -no-fast-install  disable the fast-install mode
  -no-install       link a not-installable executable
  -no-undefined     declare that a library does not refer to external symbols
  -o OUTPUT-FILE    create OUTPUT-FILE from the specified objects
  -objectlist FILE  Use a list of object files found in FILE to specify objects
  -precious-files-regex REGEX
                    don't remove output files matching REGEX
  -release RELEASE  specify package release information
  -rpath LIBDIR     the created library will eventually be installed in LIBDIR
  -R[ ]LIBDIR       add LIBDIR to the runtime path of programs and libraries
  -shared           only do dynamic linking of libtool libraries
  -shrext SUFFIX    override the standard shared library file extension
  -static           do not do any dynamic linking of uninstalled libtool libraries
  -static-libtool-libs
                    do not do any dynamic linking of libtool libraries
  -version-info CURRENT[:REVISION[:AGE]]
                    specify library version info [each variable defaults to 0]
  -weak LIBNAME     declare that the target provides the LIBNAME interface
  -Wc,FLAG
  -Xcompiler FLAG   pass linker-specific FLAG directly to the compiler
  -Wl,FLAG
  -Xlinker FLAG     pass linker-specific FLAG directly to the linker
  -XCClinker FLAG   pass link-specific FLAG to the compiler driver (CC)

All other options (arguments beginning with \`-') are ignored.

Every other argument is treated as a filename.  Files ending in \`.la' are
treated as uninstalled libtool libraries, other files are standard or library
object files.

If the OUTPUT-FILE ends in \`.la', then a libtool library is created,
only library objects (\`.lo' files) may be specified, and \`-rpath' is
required, except when creating a convenience library.

If OUTPUT-FILE ends in \`.a' or \`.lib', then a standard library is created
using \`ar' and \`ranlib', or on Windows using \`lib'.

If OUTPUT-FILE ends in \`.lo' or \`.${objext}', then a reloadable object file
is created, otherwise an executable program is created."
        ;;

      uninstall)
        $ECHO \
"Usage: $progname [OPTION]... --mode=uninstall RM [RM-OPTION]... FILE...

Remove libraries from an installation directory.

RM is the name of the program to use to delete files associated with each FILE
(typically \`/bin/rm').  RM-OPTIONS are options (such as \`-f') to be passed
to RM.

If FILE is a libtool library, all the files associated with it are deleted.
Otherwise, only FILE itself is deleted using RM."
        ;;

      *)
        func_fatal_help "invalid operation mode \`$opt_mode'"
        ;;
    esac

    echo
    $ECHO "Try \`$progname --help' for more information about other modes."
}

# Now that we've collected a possible --mode arg, show help if necessary
if $opt_help; then
  if test "$opt_help" = :; then
    func_mode_help
  else
    {
      func_help noexit
      for opt_mode in compile link execute install finish uninstall clean; do
	func_mode_help
      done
    } | sed -n '1p; 2,$s/^Usage:/  or: /p'
    {
      func_help noexit
      for opt_mode in compile link execute install finish uninstall clean; do
	echo
	func_mode_help
      done
    } |
    sed '1d
      /^When reporting/,/^Report/{
	H
	d
      }
      $x
      /information about other modes/d
      /more detailed .*MODE/d
      s/^Usage:.*--mode=\([^ ]*\) .*/Description of \1 mode:/'
  fi
  exit $?
fi


# func_mode_execute arg...
func_mode_execute ()
{
    $opt_debug
    # The first argument is the command name.
    cmd="$nonopt"
    test -z "$cmd" && \
      func_fatal_help "you must specify a COMMAND"

    # Handle -dlopen flags immediately.
    for file in $opt_dlopen; do
      test -f "$file" \
	|| func_fatal_help "\`$file' is not a file"

      dir=
      case $file in
      *.la)
	func_resolve_sysroot "$file"
	file=$func_resolve_sysroot_result

	# Check to see that this really is a libtool archive.
	func_lalib_unsafe_p "$file" \
	  || func_fatal_help "\`$lib' is not a valid libtool archive"

	# Read the libtool library.
	dlname=
	library_names=
	func_source "$file"

	# Skip this library if it cannot be dlopened.
	if test -z "$dlname"; then
	  # Warn if it was a shared library.
	  test -n "$library_names" && \
	    func_warning "\`$file' was not linked with \`-export-dynamic'"
	  continue
	fi

	func_dirname "$file" "" "."
	dir="$func_dirname_result"

	if test -f "$dir/$objdir/$dlname"; then
	  func_append dir "/$objdir"
	else
	  if test ! -f "$dir/$dlname"; then
	    func_fatal_error "cannot find \`$dlname' in \`$dir' or \`$dir/$objdir'"
	  fi
	fi
	;;

      *.lo)
	# Just add the directory containing the .lo file.
	func_dirname "$file" "" "."
	dir="$func_dirname_result"
	;;

      *)
	func_warning "\`-dlopen' is ignored for non-libtool libraries and objects"
	continue
	;;
      esac

      # Get the absolute pathname.
      absdir=`cd "$dir" && pwd`
      test -n "$absdir" && dir="$absdir"

      # Now add the directory to shlibpath_var.
      if eval "test -z \"\$$shlibpath_var\""; then
	eval "$shlibpath_var=\"\$dir\""
      else
	eval "$shlibpath_var=\"\$dir:\$$shlibpath_var\""
      fi
    done

    # This variable tells wrapper scripts just to set shlibpath_var
    # rather than running their programs.
    libtool_execute_magic="$magic"

    # Check if any of the arguments is a wrapper script.
    args=
    for file
    do
      case $file in
      -* | *.la | *.lo ) ;;
      *)
	# Do a test to see if this is really a libtool program.
	if func_ltwrapper_script_p "$file"; then
	  func_source "$file"
	  # Transform arg to wrapped name.
	  file="$progdir/$program"
	elif func_ltwrapper_executable_p "$file"; then
	  func_ltwrapper_scriptname "$file"
	  func_source "$func_ltwrapper_scriptname_result"
	  # Transform arg to wrapped name.
	  file="$progdir/$program"
	fi
	;;
      esac
      # Quote arguments (to preserve shell metacharacters).
      func_append_quoted args "$file"
    done

    if test "X$opt_dry_run" = Xfalse; then
      if test -n "$shlibpath_var"; then
	# Export the shlibpath_var.
	eval "export $shlibpath_var"
      fi

      # Restore saved environment variables
      for lt_var in LANG LANGUAGE LC_ALL LC_CTYPE LC_COLLATE LC_MESSAGES
      do
	eval "if test \"\${save_$lt_var+set}\" = set; then
                $lt_var=\$save_$lt_var; export $lt_var
	      else
		$lt_unset $lt_var
	      fi"
      done

      # Now prepare to actually exec the command.
      exec_cmd="\$cmd$args"
    else
      # Display what would be done.
      if test -n "$shlibpath_var"; then
	eval "\$ECHO \"\$shlibpath_var=\$$shlibpath_var\""
	echo "export $shlibpath_var"
      fi
      $ECHO "$cmd$args"
      exit $EXIT_SUCCESS
    fi
}

test "$opt_mode" = execute && func_mode_execute ${1+"$@"}


# func_mode_finish arg...
func_mode_finish ()
{
    $opt_debug
    libs=
    libdirs=
    admincmds=

    for opt in "$nonopt" ${1+"$@"}
    do
      if test -d "$opt"; then
	func_append libdirs " $opt"

      elif test -f "$opt"; then
	if func_lalib_unsafe_p "$opt"; then
	  func_append libs " $opt"
	else
	  func_warning "\`$opt' is not a valid libtool archive"
	fi

      else
	func_fatal_error "invalid argument \`$opt'"
      fi
    done

    if test -n "$libs"; then
      if test -n "$lt_sysroot"; then
        sysroot_regex=`$ECHO "$lt_sysroot" | $SED "$sed_make_literal_regex"`
        sysroot_cmd="s/\([ ']\)$sysroot_regex/\1/g;"
      else
        sysroot_cmd=
      fi

      # Remove sysroot references
      if $opt_dry_run; then
        for lib in $libs; do
          echo "removing references to $lt_sysroot and \`=' prefixes from $lib"
        done
      else
        tmpdir=`func_mktempdir`
        for lib in $libs; do
	  sed -e "${sysroot_cmd} s/\([ ']-[LR]\)=/\1/g; s/\([ ']\)=/\1/g" $lib \
	    > $tmpdir/tmp-la
	  mv -f $tmpdir/tmp-la $lib
	done
        ${RM}r "$tmpdir"
      fi
    fi

    if test -n "$finish_cmds$finish_eval" && test -n "$libdirs"; then
      for libdir in $libdirs; do
	if test -n "$finish_cmds"; then
	  # Do each command in the finish commands.
	  func_execute_cmds "$finish_cmds" 'admincmds="$admincmds
'"$cmd"'"'
	fi
	if test -n "$finish_eval"; then
	  # Do the single finish_eval.
	  eval cmds=\"$finish_eval\"
	  $opt_dry_run || eval "$cmds" || func_append admincmds "
       $cmds"
	fi
      done
    fi

    # Exit here if they wanted silent mode.
    $opt_silent && exit $EXIT_SUCCESS

    if test -n "$finish_cmds$finish_eval" && test -n "$libdirs"; then
      echo "----------------------------------------------------------------------"
      echo "Libraries have been installed in:"
      for libdir in $libdirs; do
	$ECHO "   $libdir"
      done
      echo
      echo "If you ever happen to want to link against installed libraries"
      echo "in a given directory, LIBDIR, you must either use libtool, and"
      echo "specify the full pathname of the library, or use the \`-LLIBDIR'"
      echo "flag during linking and do at least one of the following:"
      if test -n "$shlibpath_var"; then
	echo "   - add LIBDIR to the \`$shlibpath_var' environment variable"
	echo "     during execution"
      fi
      if test -n "$runpath_var"; then
	echo "   - add LIBDIR to the \`$runpath_var' environment variable"
	echo "     during linking"
      fi
      if test -n "$hardcode_libdir_flag_spec"; then
	libdir=LIBDIR
	eval flag=\"$hardcode_libdir_flag_spec\"

	$ECHO "   - use the \`$flag' linker flag"
      fi
      if test -n "$admincmds"; then
	$ECHO "   - have your system administrator run these commands:$admincmds"
      fi
      if test -f /etc/ld.so.conf; then
	echo "   - have your system administrator add LIBDIR to \`/etc/ld.so.conf'"
      fi
      echo

      echo "See any operating system documentation about shared libraries for"
      case $host in
	solaris2.[6789]|solaris2.1[0-9])
	  echo "more information, such as the ld(1), crle(1) and ld.so(8) manual"
	  echo "pages."
	  ;;
	*)
	  echo "more information, such as the ld(1) and ld.so(8) manual pages."
	  ;;
      esac
      echo "----------------------------------------------------------------------"
    fi
    exit $EXIT_SUCCESS
}

test "$opt_mode" = finish && func_mode_finish ${1+"$@"}


# func_mode_install arg...
func_mode_install ()
{
    $opt_debug
    # There may be an optional sh(1) argument at the beginning of
    # install_prog (especially on Windows NT).
    if test "$nonopt" = "$SHELL" || test "$nonopt" = /bin/sh ||
       # Allow the use of GNU shtool's install command.
       case $nonopt in *shtool*) :;; *) false;; esac; then
      # Aesthetically quote it.
      func_quote_for_eval "$nonopt"
      install_prog="$func_quote_for_eval_result "
      arg=$1
      shift
    else
      install_prog=
      arg=$nonopt
    fi

    # The real first argument should be the name of the installation program.
    # Aesthetically quote it.
    func_quote_for_eval "$arg"
    func_append install_prog "$func_quote_for_eval_result"
    install_shared_prog=$install_prog
    case " $install_prog " in
      *[\\\ /]cp\ *) install_cp=: ;;
      *) install_cp=false ;;
    esac

    # We need to accept at least all the BSD install flags.
    dest=
    files=
    opts=
    prev=
    install_type=
    isdir=no
    stripme=
    no_mode=:
    for arg
    do
      arg2=
      if test -n "$dest"; then
	func_append files " $dest"
	dest=$arg
	continue
      fi

      case $arg in
      -d) isdir=yes ;;
      -f)
	if $install_cp; then :; else
	  prev=$arg
	fi
	;;
      -g | -m | -o)
	prev=$arg
	;;
      -s)
	stripme=" -s"
	continue
	;;
      -*)
	;;
      *)
	# If the previous option needed an argument, then skip it.
	if test -n "$prev"; then
	  if test "x$prev" = x-m && test -n "$install_override_mode"; then
	    arg2=$install_override_mode
	    no_mode=false
	  fi
	  prev=
	else
	  dest=$arg
	  continue
	fi
	;;
      esac

      # Aesthetically quote the argument.
      func_quote_for_eval "$arg"
      func_append install_prog " $func_quote_for_eval_result"
      if test -n "$arg2"; then
	func_quote_for_eval "$arg2"
      fi
      func_append install_shared_prog " $func_quote_for_eval_result"
    done

    test -z "$install_prog" && \
      func_fatal_help "you must specify an install program"

    test -n "$prev" && \
      func_fatal_help "the \`$prev' option requires an argument"

    if test -n "$install_override_mode" && $no_mode; then
      if $install_cp; then :; else
	func_quote_for_eval "$install_override_mode"
	func_append install_shared_prog " -m $func_quote_for_eval_result"
      fi
    fi

    if test -z "$files"; then
      if test -z "$dest"; then
	func_fatal_help "no file or destination specified"
      else
	func_fatal_help "you must specify a destination"
      fi
    fi

    # Strip any trailing slash from the destination.
    func_stripname '' '/' "$dest"
    dest=$func_stripname_result

    # Check to see that the destination is a directory.
    test -d "$dest" && isdir=yes
    if test "$isdir" = yes; then
      destdir="$dest"
      destname=
    else
      func_dirname_and_basename "$dest" "" "."
      destdir="$func_dirname_result"
      destname="$func_basename_result"

      # Not a directory, so check to see that there is only one file specified.
      set dummy $files; shift
      test "$#" -gt 1 && \
	func_fatal_help "\`$dest' is not a directory"
    fi
    case $destdir in
    [\\/]* | [A-Za-z]:[\\/]*) ;;
    *)
      for file in $files; do
	case $file in
	*.lo) ;;
	*)
	  func_fatal_help "\`$destdir' must be an absolute directory name"
	  ;;
	esac
      done
      ;;
    esac

    # This variable tells wrapper scripts just to set variables rather
    # than running their programs.
    libtool_install_magic="$magic"

    staticlibs=
    future_libdirs=
    current_libdirs=
    for file in $files; do

      # Do each installation.
      case $file in
      *.$libext)
	# Do the static libraries later.
	func_append staticlibs " $file"
	;;

      *.la)
	func_resolve_sysroot "$file"
	file=$func_resolve_sysroot_result

	# Check to see that this really is a libtool archive.
	func_lalib_unsafe_p "$file" \
	  || func_fatal_help "\`$file' is not a valid libtool archive"

	library_names=
	old_library=
	relink_command=
	func_source "$file"

	# Add the libdir to current_libdirs if it is the destination.
	if test "X$destdir" = "X$libdir"; then
	  case "$current_libdirs " in
	  *" $libdir "*) ;;
	  *) func_append current_libdirs " $libdir" ;;
	  esac
	else
	  # Note the libdir as a future libdir.
	  case "$future_libdirs " in
	  *" $libdir "*) ;;
	  *) func_append future_libdirs " $libdir" ;;
	  esac
	fi

	func_dirname "$file" "/" ""
	dir="$func_dirname_result"
	func_append dir "$objdir"

	if test -n "$relink_command"; then
	  # Determine the prefix the user has applied to our future dir.
	  inst_prefix_dir=`$ECHO "$destdir" | $SED -e "s%$libdir\$%%"`

	  # Don't allow the user to place us outside of our expected
	  # location b/c this prevents finding dependent libraries that
	  # are installed to the same prefix.
	  # At present, this check doesn't affect windows .dll's that
	  # are installed into $libdir/../bin (currently, that works fine)
	  # but it's something to keep an eye on.
	  test "$inst_prefix_dir" = "$destdir" && \
	    func_fatal_error "error: cannot install \`$file' to a directory not ending in $libdir"

	  if test -n "$inst_prefix_dir"; then
	    # Stick the inst_prefix_dir data into the link command.
	    relink_command=`$ECHO "$relink_command" | $SED "s%@inst_prefix_dir@%-inst-prefix-dir $inst_prefix_dir%"`
	  else
	    relink_command=`$ECHO "$relink_command" | $SED "s%@inst_prefix_dir@%%"`
	  fi

	  func_warning "relinking \`$file'"
	  func_show_eval "$relink_command" \
	    'func_fatal_error "error: relink \`$file'\'' with the above command before installing it"'
	fi

	# See the names of the shared library.
	set dummy $library_names; shift
	if test -n "$1"; then
	  realname="$1"
	  shift

	  srcname="$realname"
	  test -n "$relink_command" && srcname="$realname"T

	  # Install the shared library and build the symlinks.
	  func_show_eval "$install_shared_prog $dir/$srcname $destdir/$realname" \
	      'exit $?'
	  tstripme="$stripme"
	  case $host_os in
	  cygwin* | mingw* | pw32* | cegcc*)
	    case $realname in
	    *.dll.a)
	      tstripme=""
	      ;;
	    esac
	    ;;
	  esac
	  if test -n "$tstripme" && test -n "$striplib"; then
	    func_show_eval "$striplib $destdir/$realname" 'exit $?'
	  fi

	  if test "$#" -gt 0; then
	    # Delete the old symlinks, and create new ones.
	    # Try `ln -sf' first, because the `ln' binary might depend on
	    # the symlink we replace!  Solaris /bin/ln does not understand -f,
	    # so we also need to try rm && ln -s.
	    for linkname
	    do
	      test "$linkname" != "$realname" \
		&& func_show_eval "(cd $destdir && { $LN_S -f $realname $linkname || { $RM $linkname && $LN_S $realname $linkname; }; })"
	    done
	  fi

	  # Do each command in the postinstall commands.
	  lib="$destdir/$realname"
	  func_execute_cmds "$postinstall_cmds" 'exit $?'
	fi

	# Install the pseudo-library for information purposes.
	func_basename "$file"
	name="$func_basename_result"
	instname="$dir/$name"i
	func_show_eval "$install_prog $instname $destdir/$name" 'exit $?'

	# Maybe install the static library, too.
	test -n "$old_library" && func_append staticlibs " $dir/$old_library"
	;;

      *.lo)
	# Install (i.e. copy) a libtool object.

	# Figure out destination file name, if it wasn't already specified.
	if test -n "$destname"; then
	  destfile="$destdir/$destname"
	else
	  func_basename "$file"
	  destfile="$func_basename_result"
	  destfile="$destdir/$destfile"
	fi

	# Deduce the name of the destination old-style object file.
	case $destfile in
	*.lo)
	  func_lo2o "$destfile"
	  staticdest=$func_lo2o_result
	  ;;
	*.$objext)
	  staticdest="$destfile"
	  destfile=
	  ;;
	*)
	  func_fatal_help "cannot copy a libtool object to \`$destfile'"
	  ;;
	esac

	# Install the libtool object if requested.
	test -n "$destfile" && \
	  func_show_eval "$install_prog $file $destfile" 'exit $?'

	# Install the old object if enabled.
	if test "$build_old_libs" = yes; then
	  # Deduce the name of the old-style object file.
	  func_lo2o "$file"
	  staticobj=$func_lo2o_result
	  func_show_eval "$install_prog \$staticobj \$staticdest" 'exit $?'
	fi
	exit $EXIT_SUCCESS
	;;

      *)
	# Figure out destination file name, if it wasn't already specified.
	if test -n "$destname"; then
	  destfile="$destdir/$destname"
	else
	  func_basename "$file"
	  destfile="$func_basename_result"
	  destfile="$destdir/$destfile"
	fi

	# If the file is missing, and there is a .exe on the end, strip it
	# because it is most likely a libtool script we actually want to
	# install
	stripped_ext=""
	case $file in
	  *.exe)
	    if test ! -f "$file"; then
	      func_stripname '' '.exe' "$file"
	      file=$func_stripname_result
	      stripped_ext=".exe"
	    fi
	    ;;
	esac

	# Do a test to see if this is really a libtool program.
	case $host in
	*cygwin* | *mingw*)
	    if func_ltwrapper_executable_p "$file"; then
	      func_ltwrapper_scriptname "$file"
	      wrapper=$func_ltwrapper_scriptname_result
	    else
	      func_stripname '' '.exe' "$file"
	      wrapper=$func_stripname_result
	    fi
	    ;;
	*)
	    wrapper=$file
	    ;;
	esac
	if func_ltwrapper_script_p "$wrapper"; then
	  notinst_deplibs=
	  relink_command=

	  func_source "$wrapper"

	  # Check the variables that should have been set.
	  test -z "$generated_by_libtool_version" && \
	    func_fatal_error "invalid libtool wrapper script \`$wrapper'"

	  finalize=yes
	  for lib in $notinst_deplibs; do
	    # Check to see that each library is installed.
	    libdir=
	    if test -f "$lib"; then
	      func_source "$lib"
	    fi
	    libfile="$libdir/"`$ECHO "$lib" | $SED 's%^.*/%%g'` ### testsuite: skip nested quoting test
	    if test -n "$libdir" && test ! -f "$libfile"; then
	      func_warning "\`$lib' has not been installed in \`$libdir'"
	      finalize=no
	    fi
	  done

	  relink_command=
	  func_source "$wrapper"

	  outputname=
	  if test "$fast_install" = no && test -n "$relink_command"; then
	    $opt_dry_run || {
	      if test "$finalize" = yes; then
	        tmpdir=`func_mktempdir`
		func_basename "$file$stripped_ext"
		file="$func_basename_result"
	        outputname="$tmpdir/$file"
	        # Replace the output file specification.
	        relink_command=`$ECHO "$relink_command" | $SED 's%@OUTPUT@%'"$outputname"'%g'`

	        $opt_silent || {
	          func_quote_for_expand "$relink_command"
		  eval "func_echo $func_quote_for_expand_result"
	        }
	        if eval "$relink_command"; then :
	          else
		  func_error "error: relink \`$file' with the above command before installing it"
		  $opt_dry_run || ${RM}r "$tmpdir"
		  continue
	        fi
	        file="$outputname"
	      else
	        func_warning "cannot relink \`$file'"
	      fi
	    }
	  else
	    # Install the binary that we compiled earlier.
	    file=`$ECHO "$file$stripped_ext" | $SED "s%\([^/]*\)$%$objdir/\1%"`
	  fi
	fi

	# remove .exe since cygwin /usr/bin/install will append another
	# one anyway
	case $install_prog,$host in
	*/usr/bin/install*,*cygwin*)
	  case $file:$destfile in
	  *.exe:*.exe)
	    # this is ok
	    ;;
	  *.exe:*)
	    destfile=$destfile.exe
	    ;;
	  *:*.exe)
	    func_stripname '' '.exe' "$destfile"
	    destfile=$func_stripname_result
	    ;;
	  esac
	  ;;
	esac
	func_show_eval "$install_prog\$stripme \$file \$destfile" 'exit $?'
	$opt_dry_run || if test -n "$outputname"; then
	  ${RM}r "$tmpdir"
	fi
	;;
      esac
    done

    for file in $staticlibs; do
      func_basename "$file"
      name="$func_basename_result"

      # Set up the ranlib parameters.
      oldlib="$destdir/$name"
      func_to_tool_file "$oldlib" func_convert_file_msys_to_w32
      tool_oldlib=$func_to_tool_file_result

      func_show_eval "$install_prog \$file \$oldlib" 'exit $?'

      if test -n "$stripme" && test -n "$old_striplib"; then
	func_show_eval "$old_striplib $tool_oldlib" 'exit $?'
      fi

      # Do each command in the postinstall commands.
      func_execute_cmds "$old_postinstall_cmds" 'exit $?'
    done

    test -n "$future_libdirs" && \
      func_warning "remember to run \`$progname --finish$future_libdirs'"

    if test -n "$current_libdirs"; then
      # Maybe just do a dry run.
      $opt_dry_run && current_libdirs=" -n$current_libdirs"
      exec_cmd='$SHELL $progpath $preserve_args --finish$current_libdirs'
    else
      exit $EXIT_SUCCESS
    fi
}

test "$opt_mode" = install && func_mode_install ${1+"$@"}


# func_generate_dlsyms outputname originator pic_p
# Extract symbols from dlprefiles and create ${outputname}S.o with
# a dlpreopen symbol table.
func_generate_dlsyms ()
{
    $opt_debug
    my_outputname="$1"
    my_originator="$2"
    my_pic_p="${3-no}"
    my_prefix=`$ECHO "$my_originator" | sed 's%[^a-zA-Z0-9]%_%g'`
    my_dlsyms=

    if test -n "$dlfiles$dlprefiles" || test "$dlself" != no; then
      if test -n "$NM" && test -n "$global_symbol_pipe"; then
	my_dlsyms="${my_outputname}S.c"
      else
	func_error "not configured to extract global symbols from dlpreopened files"
      fi
    fi

    if test -n "$my_dlsyms"; then
      case $my_dlsyms in
      "") ;;
      *.c)
	# Discover the nlist of each of the dlfiles.
	nlist="$output_objdir/${my_outputname}.nm"

	func_show_eval "$RM $nlist ${nlist}S ${nlist}T"

	# Parse the name list into a source file.
	func_verbose "creating $output_objdir/$my_dlsyms"

	$opt_dry_run || $ECHO > "$output_objdir/$my_dlsyms" "\
/* $my_dlsyms - symbol resolution table for \`$my_outputname' dlsym emulation. */
/* Generated by $PROGRAM (GNU $PACKAGE$TIMESTAMP) $VERSION */

#ifdef __cplusplus
extern \"C\" {
#endif

#if defined(__GNUC__) && (((__GNUC__ == 4) && (__GNUC_MINOR__ >= 4)) || (__GNUC__ > 4))
#pragma GCC diagnostic ignored \"-Wstrict-prototypes\"
#endif

/* Keep this code in sync between libtool.m4, ltmain, lt_system.h, and tests.  */
#if defined(_WIN32) || defined(__CYGWIN__) || defined(_WIN32_WCE)
/* DATA imports from DLLs on WIN32 con't be const, because runtime
   relocations are performed -- see ld's documentation on pseudo-relocs.  */
# define LT_DLSYM_CONST
#elif defined(__osf__)
/* This system does not cope well with relocations in const data.  */
# define LT_DLSYM_CONST
#else
# define LT_DLSYM_CONST const
#endif

/* External symbol declarations for the compiler. */\
"

	if test "$dlself" = yes; then
	  func_verbose "generating symbol list for \`$output'"

	  $opt_dry_run || echo ': @PROGRAM@ ' > "$nlist"

	  # Add our own program objects to the symbol list.
	  progfiles=`$ECHO "$objs$old_deplibs" | $SP2NL | $SED "$lo2o" | $NL2SP`
	  for progfile in $progfiles; do
	    func_to_tool_file "$progfile" func_convert_file_msys_to_w32
	    func_verbose "extracting global C symbols from \`$func_to_tool_file_result'"
	    $opt_dry_run || eval "$NM $func_to_tool_file_result | $global_symbol_pipe >> '$nlist'"
	  done

	  if test -n "$exclude_expsyms"; then
	    $opt_dry_run || {
	      eval '$EGREP -v " ($exclude_expsyms)$" "$nlist" > "$nlist"T'
	      eval '$MV "$nlist"T "$nlist"'
	    }
	  fi

	  if test -n "$export_symbols_regex"; then
	    $opt_dry_run || {
	      eval '$EGREP -e "$export_symbols_regex" "$nlist" > "$nlist"T'
	      eval '$MV "$nlist"T "$nlist"'
	    }
	  fi

	  # Prepare the list of exported symbols
	  if test -z "$export_symbols"; then
	    export_symbols="$output_objdir/$outputname.exp"
	    $opt_dry_run || {
	      $RM $export_symbols
	      eval "${SED} -n -e '/^: @PROGRAM@ $/d' -e 's/^.* \(.*\)$/\1/p' "'< "$nlist" > "$export_symbols"'
	      case $host in
	      *cygwin* | *mingw* | *cegcc* )
                eval "echo EXPORTS "'> "$output_objdir/$outputname.def"'
                eval 'cat "$export_symbols" >> "$output_objdir/$outputname.def"'
	        ;;
	      esac
	    }
	  else
	    $opt_dry_run || {
	      eval "${SED} -e 's/\([].[*^$]\)/\\\\\1/g' -e 's/^/ /' -e 's/$/$/'"' < "$export_symbols" > "$output_objdir/$outputname.exp"'
	      eval '$GREP -f "$output_objdir/$outputname.exp" < "$nlist" > "$nlist"T'
	      eval '$MV "$nlist"T "$nlist"'
	      case $host in
	        *cygwin* | *mingw* | *cegcc* )
	          eval "echo EXPORTS "'> "$output_objdir/$outputname.def"'
	          eval 'cat "$nlist" >> "$output_objdir/$outputname.def"'
	          ;;
	      esac
	    }
	  fi
	fi

	for dlprefile in $dlprefiles; do
	  func_verbose "extracting global C symbols from \`$dlprefile'"
	  func_basename "$dlprefile"
	  name="$func_basename_result"
          case $host in
	    *cygwin* | *mingw* | *cegcc* )
	      # if an import library, we need to obtain dlname
	      if func_win32_import_lib_p "$dlprefile"; then
	        func_tr_sh "$dlprefile"
	        eval "curr_lafile=\$libfile_$func_tr_sh_result"
	        dlprefile_dlbasename=""
	        if test -n "$curr_lafile" && func_lalib_p "$curr_lafile"; then
	          # Use subshell, to avoid clobbering current variable values
	          dlprefile_dlname=`source "$curr_lafile" && echo "$dlname"`
	          if test -n "$dlprefile_dlname" ; then
	            func_basename "$dlprefile_dlname"
	            dlprefile_dlbasename="$func_basename_result"
	          else
	            # no lafile. user explicitly requested -dlpreopen <import library>.
	            $sharedlib_from_linklib_cmd "$dlprefile"
	            dlprefile_dlbasename=$sharedlib_from_linklib_result
	          fi
	        fi
	        $opt_dry_run || {
	          if test -n "$dlprefile_dlbasename" ; then
	            eval '$ECHO ": $dlprefile_dlbasename" >> "$nlist"'
	          else
	            func_warning "Could not compute DLL name from $name"
	            eval '$ECHO ": $name " >> "$nlist"'
	          fi
	          func_to_tool_file "$dlprefile" func_convert_file_msys_to_w32
	          eval "$NM \"$func_to_tool_file_result\" 2>/dev/null | $global_symbol_pipe |
	            $SED -e '/I __imp/d' -e 's/I __nm_/D /;s/_nm__//' >> '$nlist'"
	        }
	      else # not an import lib
	        $opt_dry_run || {
	          eval '$ECHO ": $name " >> "$nlist"'
	          func_to_tool_file "$dlprefile" func_convert_file_msys_to_w32
	          eval "$NM \"$func_to_tool_file_result\" 2>/dev/null | $global_symbol_pipe >> '$nlist'"
	        }
	      fi
	    ;;
	    *)
	      $opt_dry_run || {
	        eval '$ECHO ": $name " >> "$nlist"'
	        func_to_tool_file "$dlprefile" func_convert_file_msys_to_w32
	        eval "$NM \"$func_to_tool_file_result\" 2>/dev/null | $global_symbol_pipe >> '$nlist'"
	      }
	    ;;
          esac
	done

	$opt_dry_run || {
	  # Make sure we have at least an empty file.
	  test -f "$nlist" || : > "$nlist"

	  if test -n "$exclude_expsyms"; then
	    $EGREP -v " ($exclude_expsyms)$" "$nlist" > "$nlist"T
	    $MV "$nlist"T "$nlist"
	  fi

	  # Try sorting and uniquifying the output.
	  if $GREP -v "^: " < "$nlist" |
	      if sort -k 3 </dev/null >/dev/null 2>&1; then
		sort -k 3
	      else
		sort +2
	      fi |
	      uniq > "$nlist"S; then
	    :
	  else
	    $GREP -v "^: " < "$nlist" > "$nlist"S
	  fi

	  if test -f "$nlist"S; then
	    eval "$global_symbol_to_cdecl"' < "$nlist"S >> "$output_objdir/$my_dlsyms"'
	  else
	    echo '/* NONE */' >> "$output_objdir/$my_dlsyms"
	  fi

	  echo >> "$output_objdir/$my_dlsyms" "\

/* The mapping between symbol names and symbols.  */
typedef struct {
  const char *name;
  void *address;
} lt_dlsymlist;
extern LT_DLSYM_CONST lt_dlsymlist
lt_${my_prefix}_LTX_preloaded_symbols[];
LT_DLSYM_CONST lt_dlsymlist
lt_${my_prefix}_LTX_preloaded_symbols[] =
{\
  { \"$my_originator\", (void *) 0 },"

	  case $need_lib_prefix in
	  no)
	    eval "$global_symbol_to_c_name_address" < "$nlist" >> "$output_objdir/$my_dlsyms"
	    ;;
	  *)
	    eval "$global_symbol_to_c_name_address_lib_prefix" < "$nlist" >> "$output_objdir/$my_dlsyms"
	    ;;
	  esac
	  echo >> "$output_objdir/$my_dlsyms" "\
  {0, (void *) 0}
};

/* This works around a problem in FreeBSD linker */
#ifdef FREEBSD_WORKAROUND
static const void *lt_preloaded_setup() {
  return lt_${my_prefix}_LTX_preloaded_symbols;
}
#endif

#ifdef __cplusplus
}
#endif\
"
	} # !$opt_dry_run

	pic_flag_for_symtable=
	case "$compile_command " in
	*" -static "*) ;;
	*)
	  case $host in
	  # compiling the symbol table file with pic_flag works around
	  # a FreeBSD bug that causes programs to crash when -lm is
	  # linked before any other PIC object.  But we must not use
	  # pic_flag when linking with -static.  The problem exists in
	  # FreeBSD 2.2.6 and is fixed in FreeBSD 3.1.
	  *-*-freebsd2.*|*-*-freebsd3.0*|*-*-freebsdelf3.0*)
	    pic_flag_for_symtable=" $pic_flag -DFREEBSD_WORKAROUND" ;;
	  *-*-hpux*)
	    pic_flag_for_symtable=" $pic_flag"  ;;
	  *)
	    if test "X$my_pic_p" != Xno; then
	      pic_flag_for_symtable=" $pic_flag"
	    fi
	    ;;
	  esac
	  ;;
	esac
	symtab_cflags=
	for arg in $LTCFLAGS; do
	  case $arg in
	  -pie | -fpie | -fPIE) ;;
	  *) func_append symtab_cflags " $arg" ;;
	  esac
	done

	# Now compile the dynamic symbol file.
	func_show_eval '(cd $output_objdir && $LTCC$symtab_cflags -c$no_builtin_flag$pic_flag_for_symtable "$my_dlsyms")' 'exit $?'

	# Clean up the generated files.
	func_show_eval '$RM "$output_objdir/$my_dlsyms" "$nlist" "${nlist}S" "${nlist}T"'

	# Transform the symbol file into the correct name.
	symfileobj="$output_objdir/${my_outputname}S.$objext"
	case $host in
	*cygwin* | *mingw* | *cegcc* )
	  if test -f "$output_objdir/$my_outputname.def"; then
	    compile_command=`$ECHO "$compile_command" | $SED "s%@SYMFILE@%$output_objdir/$my_outputname.def $symfileobj%"`
	    finalize_command=`$ECHO "$finalize_command" | $SED "s%@SYMFILE@%$output_objdir/$my_outputname.def $symfileobj%"`
	  else
	    compile_command=`$ECHO "$compile_command" | $SED "s%@SYMFILE@%$symfileobj%"`
	    finalize_command=`$ECHO "$finalize_command" | $SED "s%@SYMFILE@%$symfileobj%"`
	  fi
	  ;;
	*)
	  compile_command=`$ECHO "$compile_command" | $SED "s%@SYMFILE@%$symfileobj%"`
	  finalize_command=`$ECHO "$finalize_command" | $SED "s%@SYMFILE@%$symfileobj%"`
	  ;;
	esac
	;;
      *)
	func_fatal_error "unknown suffix for \`$my_dlsyms'"
	;;
      esac
    else
      # We keep going just in case the user didn't refer to
      # lt_preloaded_symbols.  The linker will fail if global_symbol_pipe
      # really was required.

      # Nullify the symbol file.
      compile_command=`$ECHO "$compile_command" | $SED "s% @SYMFILE@%%"`
      finalize_command=`$ECHO "$finalize_command" | $SED "s% @SYMFILE@%%"`
    fi
}

# func_win32_libid arg
# return the library type of file 'arg'
#
# Need a lot of goo to handle *both* DLLs and import libs
# Has to be a shell function in order to 'eat' the argument
# that is supplied when $file_magic_command is called.
# Despite the name, also deal with 64 bit binaries.
func_win32_libid ()
{
  $opt_debug
  win32_libid_type="unknown"
  win32_fileres=`file -L $1 2>/dev/null`
  case $win32_fileres in
  *ar\ archive\ import\ library*) # definitely import
    win32_libid_type="x86 archive import"
    ;;
  *ar\ archive*) # could be an import, or static
    # Keep the egrep pattern in sync with the one in _LT_CHECK_MAGIC_METHOD.
    if eval $OBJDUMP -f $1 | $SED -e '10q' 2>/dev/null |
       $EGREP 'file format (pei*-i386(.*architecture: i386)?|pe-arm-wince|pe-x86-64)' >/dev/null; then
      func_to_tool_file "$1" func_convert_file_msys_to_w32
      win32_nmres=`eval $NM -f posix -A \"$func_to_tool_file_result\" |
	$SED -n -e '
	    1,100{
		/ I /{
		    s,.*,import,
		    p
		    q
		}
	    }'`
      case $win32_nmres in
      import*)  win32_libid_type="x86 archive import";;
      *)        win32_libid_type="x86 archive static";;
      esac
    fi
    ;;
  *DLL*)
    win32_libid_type="x86 DLL"
    ;;
  *executable*) # but shell scripts are "executable" too...
    case $win32_fileres in
    *MS\ Windows\ PE\ Intel*)
      win32_libid_type="x86 DLL"
      ;;
    esac
    ;;
  esac
  $ECHO "$win32_libid_type"
}

# func_cygming_dll_for_implib ARG
#
# Platform-specific function to extract the
# name of the DLL associated with the specified
# import library ARG.
# Invoked by eval'ing the libtool variable
#    $sharedlib_from_linklib_cmd
# Result is available in the variable
#    $sharedlib_from_linklib_result
func_cygming_dll_for_implib ()
{
  $opt_debug
  sharedlib_from_linklib_result=`$DLLTOOL --identify-strict --identify "$1"`
}

# func_cygming_dll_for_implib_fallback_core SECTION_NAME LIBNAMEs
#
# The is the core of a fallback implementation of a
# platform-specific function to extract the name of the
# DLL associated with the specified import library LIBNAME.
#
# SECTION_NAME is either .idata$6 or .idata$7, depending
# on the platform and compiler that created the implib.
#
# Echos the name of the DLL associated with the
# specified import library.
func_cygming_dll_for_implib_fallback_core ()
{
  $opt_debug
  match_literal=`$ECHO "$1" | $SED "$sed_make_literal_regex"`
  $OBJDUMP -s --section "$1" "$2" 2>/dev/null |
    $SED '/^Contents of section '"$match_literal"':/{
      # Place marker at beginning of archive member dllname section
      s/.*/====MARK====/
      p
      d
    }
    # These lines can sometimes be longer than 43 characters, but
    # are always uninteresting
    /:[	 ]*file format pe[i]\{,1\}-/d
    /^In archive [^:]*:/d
    # Ensure marker is printed
    /^====MARK====/p
    # Remove all lines with less than 43 characters
    /^.\{43\}/!d
    # From remaining lines, remove first 43 characters
    s/^.\{43\}//' |
    $SED -n '
      # Join marker and all lines until next marker into a single line
      /^====MARK====/ b para
      H
      $ b para
      b
      :para
      x
      s/\n//g
      # Remove the marker
      s/^====MARK====//
      # Remove trailing dots and whitespace
      s/[\. \t]*$//
      # Print
      /./p' |
    # we now have a list, one entry per line, of the stringified
    # contents of the appropriate section of all members of the
    # archive which possess that section. Heuristic: eliminate
    # all those which have a first or second character that is
    # a '.' (that is, objdump's representation of an unprintable
    # character.) This should work for all archives with less than
    # 0x302f exports -- but will fail for DLLs whose name actually
    # begins with a literal '.' or a single character followed by
    # a '.'.
    #
    # Of those that remain, print the first one.
    $SED -e '/^\./d;/^.\./d;q'
}

# func_cygming_gnu_implib_p ARG
# This predicate returns with zero status (TRUE) if
# ARG is a GNU/binutils-style import library. Returns
# with nonzero status (FALSE) otherwise.
func_cygming_gnu_implib_p ()
{
  $opt_debug
  func_to_tool_file "$1" func_convert_file_msys_to_w32
  func_cygming_gnu_implib_tmp=`$NM "$func_to_tool_file_result" | eval "$global_symbol_pipe" | $EGREP ' (_head_[A-Za-z0-9_]+_[ad]l*|[A-Za-z0-9_]+_[ad]l*_iname)$'`
  test -n "$func_cygming_gnu_implib_tmp"
}

# func_cygming_ms_implib_p ARG
# This predicate returns with zero status (TRUE) if
# ARG is an MS-style import library. Returns
# with nonzero status (FALSE) otherwise.
func_cygming_ms_implib_p ()
{
  $opt_debug
  func_to_tool_file "$1" func_convert_file_msys_to_w32
  func_cygming_ms_implib_tmp=`$NM "$func_to_tool_file_result" | eval "$global_symbol_pipe" | $GREP '_NULL_IMPORT_DESCRIPTOR'`
  test -n "$func_cygming_ms_implib_tmp"
}

# func_cygming_dll_for_implib_fallback ARG
# Platform-specific function to extract the
# name of the DLL associated with the specified
# import library ARG.
#
# This fallback implementation is for use when $DLLTOOL
# does not support the --identify-strict option.
# Invoked by eval'ing the libtool variable
#    $sharedlib_from_linklib_cmd
# Result is available in the variable
#    $sharedlib_from_linklib_result
func_cygming_dll_for_implib_fallback ()
{
  $opt_debug
  if func_cygming_gnu_implib_p "$1" ; then
    # binutils import library
    sharedlib_from_linklib_result=`func_cygming_dll_for_implib_fallback_core '.idata$7' "$1"`
  elif func_cygming_ms_implib_p "$1" ; then
    # ms-generated import library
    sharedlib_from_linklib_result=`func_cygming_dll_for_implib_fallback_core '.idata$6' "$1"`
  else
    # unknown
    sharedlib_from_linklib_result=""
  fi
}


# func_extract_an_archive dir oldlib
func_extract_an_archive ()
{
    $opt_debug
    f_ex_an_ar_dir="$1"; shift
    f_ex_an_ar_oldlib="$1"
    if test "$lock_old_archive_extraction" = yes; then
      lockfile=$f_ex_an_ar_oldlib.lock
      until $opt_dry_run || ln "$progpath" "$lockfile" 2>/dev/null; do
	func_echo "Waiting for $lockfile to be removed"
	sleep 2
      done
    fi
    func_show_eval "(cd \$f_ex_an_ar_dir && $AR x \"\$f_ex_an_ar_oldlib\")" \
		   'stat=$?; rm -f "$lockfile"; exit $stat'
    if test "$lock_old_archive_extraction" = yes; then
      $opt_dry_run || rm -f "$lockfile"
    fi
    if ($AR t "$f_ex_an_ar_oldlib" | sort | sort -uc >/dev/null 2>&1); then
     :
    else
      func_fatal_error "object name conflicts in archive: $f_ex_an_ar_dir/$f_ex_an_ar_oldlib"
    fi
}


# func_extract_archives gentop oldlib ...
func_extract_archives ()
{
    $opt_debug
    my_gentop="$1"; shift
    my_oldlibs=${1+"$@"}
    my_oldobjs=""
    my_xlib=""
    my_xabs=""
    my_xdir=""

    for my_xlib in $my_oldlibs; do
      # Extract the objects.
      case $my_xlib in
	[\\/]* | [A-Za-z]:[\\/]*) my_xabs="$my_xlib" ;;
	*) my_xabs=`pwd`"/$my_xlib" ;;
      esac
      func_basename "$my_xlib"
      my_xlib="$func_basename_result"
      my_xlib_u=$my_xlib
      while :; do
        case " $extracted_archives " in
	*" $my_xlib_u "*)
	  func_arith $extracted_serial + 1
	  extracted_serial=$func_arith_result
	  my_xlib_u=lt$extracted_serial-$my_xlib ;;
	*) break ;;
	esac
      done
      extracted_archives="$extracted_archives $my_xlib_u"
      my_xdir="$my_gentop/$my_xlib_u"

      func_mkdir_p "$my_xdir"

      case $host in
      *-darwin*)
	func_verbose "Extracting $my_xabs"
	# Do not bother doing anything if just a dry run
	$opt_dry_run || {
	  darwin_orig_dir=`pwd`
	  cd $my_xdir || exit $?
	  darwin_archive=$my_xabs
	  darwin_curdir=`pwd`
	  darwin_base_archive=`basename "$darwin_archive"`
	  darwin_arches=`$LIPO -info "$darwin_archive" 2>/dev/null | $GREP Architectures 2>/dev/null || true`
	  if test -n "$darwin_arches"; then
	    darwin_arches=`$ECHO "$darwin_arches" | $SED -e 's/.*are://'`
	    darwin_arch=
	    func_verbose "$darwin_base_archive has multiple architectures $darwin_arches"
	    for darwin_arch in  $darwin_arches ; do
	      func_mkdir_p "unfat-$$/${darwin_base_archive}-${darwin_arch}"
	      $LIPO -thin $darwin_arch -output "unfat-$$/${darwin_base_archive}-${darwin_arch}/${darwin_base_archive}" "${darwin_archive}"
	      cd "unfat-$$/${darwin_base_archive}-${darwin_arch}"
	      func_extract_an_archive "`pwd`" "${darwin_base_archive}"
	      cd "$darwin_curdir"
	      $RM "unfat-$$/${darwin_base_archive}-${darwin_arch}/${darwin_base_archive}"
	    done # $darwin_arches
            ## Okay now we've a bunch of thin objects, gotta fatten them up :)
	    darwin_filelist=`find unfat-$$ -type f -name \*.o -print -o -name \*.lo -print | $SED -e "$basename" | sort -u`
	    darwin_file=
	    darwin_files=
	    for darwin_file in $darwin_filelist; do
	      darwin_files=`find unfat-$$ -name $darwin_file -print | sort | $NL2SP`
	      $LIPO -create -output "$darwin_file" $darwin_files
	    done # $darwin_filelist
	    $RM -rf unfat-$$
	    cd "$darwin_orig_dir"
	  else
	    cd $darwin_orig_dir
	    func_extract_an_archive "$my_xdir" "$my_xabs"
	  fi # $darwin_arches
	} # !$opt_dry_run
	;;
      *)
        func_extract_an_archive "$my_xdir" "$my_xabs"
	;;
      esac
      my_oldobjs="$my_oldobjs "`find $my_xdir -name \*.$objext -print -o -name \*.lo -print | sort | $NL2SP`
    done

    func_extract_archives_result="$my_oldobjs"
}


# func_emit_wrapper [arg=no]
#
# Emit a libtool wrapper script on stdout.
# Don't directly open a file because we may want to
# incorporate the script contents within a cygwin/mingw
# wrapper executable.  Must ONLY be called from within
# func_mode_link because it depends on a number of variables
# set therein.
#
# ARG is the value that the WRAPPER_SCRIPT_BELONGS_IN_OBJDIR
# variable will take.  If 'yes', then the emitted script
# will assume that the directory in which it is stored is
# the $objdir directory.  This is a cygwin/mingw-specific
# behavior.
func_emit_wrapper ()
{
	func_emit_wrapper_arg1=${1-no}

	$ECHO "\
#! $SHELL

# $output - temporary wrapper script for $objdir/$outputname
# Generated by $PROGRAM (GNU $PACKAGE$TIMESTAMP) $VERSION
#
# The $output program cannot be directly executed until all the libtool
# libraries that it depends on are installed.
#
# This wrapper script should never be moved out of the build directory.
# If it is, it will not operate correctly.

# Sed substitution that helps us do robust quoting.  It backslashifies
# metacharacters that are still active within double-quoted strings.
sed_quote_subst='$sed_quote_subst'

# Be Bourne compatible
if test -n \"\${ZSH_VERSION+set}\" && (emulate sh) >/dev/null 2>&1; then
  emulate sh
  NULLCMD=:
  # Zsh 3.x and 4.x performs word splitting on \${1+\"\$@\"}, which
  # is contrary to our usage.  Disable this feature.
  alias -g '\${1+\"\$@\"}'='\"\$@\"'
  setopt NO_GLOB_SUBST
else
  case \`(set -o) 2>/dev/null\` in *posix*) set -o posix;; esac
fi
BIN_SH=xpg4; export BIN_SH # for Tru64
DUALCASE=1; export DUALCASE # for MKS sh

# The HP-UX ksh and POSIX shell print the target directory to stdout
# if CDPATH is set.
(unset CDPATH) >/dev/null 2>&1 && unset CDPATH

relink_command=\"$relink_command\"

# This environment variable determines our operation mode.
if test \"\$libtool_install_magic\" = \"$magic\"; then
  # install mode needs the following variables:
  generated_by_libtool_version='$macro_version'
  notinst_deplibs='$notinst_deplibs'
else
  # When we are sourced in execute mode, \$file and \$ECHO are already set.
  if test \"\$libtool_execute_magic\" != \"$magic\"; then
    file=\"\$0\""

    qECHO=`$ECHO "$ECHO" | $SED "$sed_quote_subst"`
    $ECHO "\

# A function that is used when there is no print builtin or printf.
func_fallback_echo ()
{
  eval 'cat <<_LTECHO_EOF
\$1
_LTECHO_EOF'
}
    ECHO=\"$qECHO\"
  fi

# Very basic option parsing. These options are (a) specific to
# the libtool wrapper, (b) are identical between the wrapper
# /script/ and the wrapper /executable/ which is used only on
# windows platforms, and (c) all begin with the string "--lt-"
# (application programs are unlikely to have options which match
# this pattern).
#
# There are only two supported options: --lt-debug and
# --lt-dump-script. There is, deliberately, no --lt-help.
#
# The first argument to this parsing function should be the
# script's $0 value, followed by "$@".
lt_option_debug=
func_parse_lt_options ()
{
  lt_script_arg0=\$0
  shift
  for lt_opt
  do
    case \"\$lt_opt\" in
    --lt-debug) lt_option_debug=1 ;;
    --lt-dump-script)
        lt_dump_D=\`\$ECHO \"X\$lt_script_arg0\" | $SED -e 's/^X//' -e 's%/[^/]*$%%'\`
        test \"X\$lt_dump_D\" = \"X\$lt_script_arg0\" && lt_dump_D=.
        lt_dump_F=\`\$ECHO \"X\$lt_script_arg0\" | $SED -e 's/^X//' -e 's%^.*/%%'\`
        cat \"\$lt_dump_D/\$lt_dump_F\"
        exit 0
      ;;
    --lt-*)
        \$ECHO \"Unrecognized --lt- option: '\$lt_opt'\" 1>&2
        exit 1
      ;;
    esac
  done

  # Print the debug banner immediately:
  if test -n \"\$lt_option_debug\"; then
    echo \"${outputname}:${output}:\${LINENO}: libtool wrapper (GNU $PACKAGE$TIMESTAMP) $VERSION\" 1>&2
  fi
}

# Used when --lt-debug. Prints its arguments to stdout
# (redirection is the responsibility of the caller)
func_lt_dump_args ()
{
  lt_dump_args_N=1;
  for lt_arg
  do
    \$ECHO \"${outputname}:${output}:\${LINENO}: newargv[\$lt_dump_args_N]: \$lt_arg\"
    lt_dump_args_N=\`expr \$lt_dump_args_N + 1\`
  done
}

# Core function for launching the target application
func_exec_program_core ()
{
"
  case $host in
  # Backslashes separate directories on plain windows
  *-*-mingw | *-*-os2* | *-cegcc*)
    $ECHO "\
      if test -n \"\$lt_option_debug\"; then
        \$ECHO \"${outputname}:${output}:\${LINENO}: newargv[0]: \$progdir\\\\\$program\" 1>&2
        func_lt_dump_args \${1+\"\$@\"} 1>&2
      fi
      exec \"\$progdir\\\\\$program\" \${1+\"\$@\"}
"
    ;;

  *)
    $ECHO "\
      if test -n \"\$lt_option_debug\"; then
        \$ECHO \"${outputname}:${output}:\${LINENO}: newargv[0]: \$progdir/\$program\" 1>&2
        func_lt_dump_args \${1+\"\$@\"} 1>&2
      fi
      exec \"\$progdir/\$program\" \${1+\"\$@\"}
"
    ;;
  esac
  $ECHO "\
      \$ECHO \"\$0: cannot exec \$program \$*\" 1>&2
      exit 1
}

# A function to encapsulate launching the target application
# Strips options in the --lt-* namespace from \$@ and
# launches target application with the remaining arguments.
func_exec_program ()
{
  case \" \$* \" in
  *\\ --lt-*)
    for lt_wr_arg
    do
      case \$lt_wr_arg in
      --lt-*) ;;
      *) set x \"\$@\" \"\$lt_wr_arg\"; shift;;
      esac
      shift
    done ;;
  esac
  func_exec_program_core \${1+\"\$@\"}
}

  # Parse options
  func_parse_lt_options \"\$0\" \${1+\"\$@\"}

  # Find the directory that this script lives in.
  thisdir=\`\$ECHO \"\$file\" | $SED 's%/[^/]*$%%'\`
  test \"x\$thisdir\" = \"x\$file\" && thisdir=.

  # Follow symbolic links until we get to the real thisdir.
  file=\`ls -ld \"\$file\" | $SED -n 's/.*-> //p'\`
  while test -n \"\$file\"; do
    destdir=\`\$ECHO \"\$file\" | $SED 's%/[^/]*\$%%'\`

    # If there was a directory component, then change thisdir.
    if test \"x\$destdir\" != \"x\$file\"; then
      case \"\$destdir\" in
      [\\\\/]* | [A-Za-z]:[\\\\/]*) thisdir=\"\$destdir\" ;;
      *) thisdir=\"\$thisdir/\$destdir\" ;;
      esac
    fi

    file=\`\$ECHO \"\$file\" | $SED 's%^.*/%%'\`
    file=\`ls -ld \"\$thisdir/\$file\" | $SED -n 's/.*-> //p'\`
  done

  # Usually 'no', except on cygwin/mingw when embedded into
  # the cwrapper.
  WRAPPER_SCRIPT_BELONGS_IN_OBJDIR=$func_emit_wrapper_arg1
  if test \"\$WRAPPER_SCRIPT_BELONGS_IN_OBJDIR\" = \"yes\"; then
    # special case for '.'
    if test \"\$thisdir\" = \".\"; then
      thisdir=\`pwd\`
    fi
    # remove .libs from thisdir
    case \"\$thisdir\" in
    *[\\\\/]$objdir ) thisdir=\`\$ECHO \"\$thisdir\" | $SED 's%[\\\\/][^\\\\/]*$%%'\` ;;
    $objdir )   thisdir=. ;;
    esac
  fi

  # Try to get the absolute directory name.
  absdir=\`cd \"\$thisdir\" && pwd\`
  test -n \"\$absdir\" && thisdir=\"\$absdir\"
"

	if test "$fast_install" = yes; then
	  $ECHO "\
  program=lt-'$outputname'$exeext
  progdir=\"\$thisdir/$objdir\"

  if test ! -f \"\$progdir/\$program\" ||
     { file=\`ls -1dt \"\$progdir/\$program\" \"\$progdir/../\$program\" 2>/dev/null | ${SED} 1q\`; \\
       test \"X\$file\" != \"X\$progdir/\$program\"; }; then

    file=\"\$\$-\$program\"

    if test ! -d \"\$progdir\"; then
      $MKDIR \"\$progdir\"
    else
      $RM \"\$progdir/\$file\"
    fi"

	  $ECHO "\

    # relink executable if necessary
    if test -n \"\$relink_command\"; then
      if relink_command_output=\`eval \$relink_command 2>&1\`; then :
      else
	$ECHO \"\$relink_command_output\" >&2
	$RM \"\$progdir/\$file\"
	exit 1
      fi
    fi

    $MV \"\$progdir/\$file\" \"\$progdir/\$program\" 2>/dev/null ||
    { $RM \"\$progdir/\$program\";
      $MV \"\$progdir/\$file\" \"\$progdir/\$program\"; }
    $RM \"\$progdir/\$file\"
  fi"
	else
	  $ECHO "\
  program='$outputname'
  progdir=\"\$thisdir/$objdir\"
"
	fi

	$ECHO "\

  if test -f \"\$progdir/\$program\"; then"

	# fixup the dll searchpath if we need to.
	#
	# Fix the DLL searchpath if we need to.  Do this before prepending
	# to shlibpath, because on Windows, both are PATH and uninstalled
	# libraries must come first.
	if test -n "$dllsearchpath"; then
	  $ECHO "\
    # Add the dll search path components to the executable PATH
    PATH=$dllsearchpath:\$PATH
"
	fi

	# Export our shlibpath_var if we have one.
	if test "$shlibpath_overrides_runpath" = yes && test -n "$shlibpath_var" && test -n "$temp_rpath"; then
	  $ECHO "\
    # Add our own library path to $shlibpath_var
    $shlibpath_var=\"$temp_rpath\$$shlibpath_var\"

    # Some systems cannot cope with colon-terminated $shlibpath_var
    # The second colon is a workaround for a bug in BeOS R4 sed
    $shlibpath_var=\`\$ECHO \"\$$shlibpath_var\" | $SED 's/::*\$//'\`

    export $shlibpath_var
"
	fi

	$ECHO "\
    if test \"\$libtool_execute_magic\" != \"$magic\"; then
      # Run the actual program with our arguments.
      func_exec_program \${1+\"\$@\"}
    fi
  else
    # The program doesn't exist.
    \$ECHO \"\$0: error: \\\`\$progdir/\$program' does not exist\" 1>&2
    \$ECHO \"This script is just a wrapper for \$program.\" 1>&2
    \$ECHO \"See the $PACKAGE documentation for more information.\" 1>&2
    exit 1
  fi
fi\
"
}


# func_emit_cwrapperexe_src
# emit the source code for a wrapper executable on stdout
# Must ONLY be called from within func_mode_link because
# it depends on a number of variable set therein.
func_emit_cwrapperexe_src ()
{
	cat <<EOF

/* $cwrappersource - temporary wrapper executable for $objdir/$outputname
   Generated by $PROGRAM (GNU $PACKAGE$TIMESTAMP) $VERSION

   The $output program cannot be directly executed until all the libtool
   libraries that it depends on are installed.

   This wrapper executable should never be moved out of the build directory.
   If it is, it will not operate correctly.
*/
EOF
	    cat <<"EOF"
#ifdef _MSC_VER
# define _CRT_SECURE_NO_DEPRECATE 1
#endif
#include <stdio.h>
#include <stdlib.h>
#ifdef _MSC_VER
# include <direct.h>
# include <process.h>
# include <io.h>
#else
# include <unistd.h>
# include <stdint.h>
# ifdef __CYGWIN__
#  include <io.h>
# endif
#endif
#include <malloc.h>
#include <stdarg.h>
#include <assert.h>
#include <string.h>
#include <ctype.h>
#include <errno.h>
#include <fcntl.h>
#include <sys/stat.h>

/* declarations of non-ANSI functions */
#if defined(__MINGW32__)
# ifdef __STRICT_ANSI__
int _putenv (const char *);
# endif
#elif defined(__CYGWIN__)
# ifdef __STRICT_ANSI__
char *realpath (const char *, char *);
int putenv (char *);
int setenv (const char *, const char *, int);
# endif
/* #elif defined (other platforms) ... */
#endif

/* portability defines, excluding path handling macros */
#if defined(_MSC_VER)
# define setmode _setmode
# define stat    _stat
# define chmod   _chmod
# define getcwd  _getcwd
# define putenv  _putenv
# define S_IXUSR _S_IEXEC
# ifndef _INTPTR_T_DEFINED
#  define _INTPTR_T_DEFINED
#  define intptr_t int
# endif
#elif defined(__MINGW32__)
# define setmode _setmode
# define stat    _stat
# define chmod   _chmod
# define getcwd  _getcwd
# define putenv  _putenv
#elif defined(__CYGWIN__)
# define HAVE_SETENV
# define FOPEN_WB "wb"
/* #elif defined (other platforms) ... */
#endif

#if defined(PATH_MAX)
# define LT_PATHMAX PATH_MAX
#elif defined(MAXPATHLEN)
# define LT_PATHMAX MAXPATHLEN
#else
# define LT_PATHMAX 1024
#endif

#ifndef S_IXOTH
# define S_IXOTH 0
#endif
#ifndef S_IXGRP
# define S_IXGRP 0
#endif

/* path handling portability macros */
#ifndef DIR_SEPARATOR
# define DIR_SEPARATOR '/'
# define PATH_SEPARATOR ':'
#endif

#if defined (_WIN32) || defined (__MSDOS__) || defined (__DJGPP__) || \
  defined (__OS2__)
# define HAVE_DOS_BASED_FILE_SYSTEM
# define FOPEN_WB "wb"
# ifndef DIR_SEPARATOR_2
#  define DIR_SEPARATOR_2 '\\'
# endif
# ifndef PATH_SEPARATOR_2
#  define PATH_SEPARATOR_2 ';'
# endif
#endif

#ifndef DIR_SEPARATOR_2
# define IS_DIR_SEPARATOR(ch) ((ch) == DIR_SEPARATOR)
#else /* DIR_SEPARATOR_2 */
# define IS_DIR_SEPARATOR(ch) \
	(((ch) == DIR_SEPARATOR) || ((ch) == DIR_SEPARATOR_2))
#endif /* DIR_SEPARATOR_2 */

#ifndef PATH_SEPARATOR_2
# define IS_PATH_SEPARATOR(ch) ((ch) == PATH_SEPARATOR)
#else /* PATH_SEPARATOR_2 */
# define IS_PATH_SEPARATOR(ch) ((ch) == PATH_SEPARATOR_2)
#endif /* PATH_SEPARATOR_2 */

#ifndef FOPEN_WB
# define FOPEN_WB "w"
#endif
#ifndef _O_BINARY
# define _O_BINARY 0
#endif

#define XMALLOC(type, num)      ((type *) xmalloc ((num) * sizeof(type)))
#define XFREE(stale) do { \
  if (stale) { free ((void *) stale); stale = 0; } \
} while (0)

#if defined(LT_DEBUGWRAPPER)
static int lt_debug = 1;
#else
static int lt_debug = 0;
#endif

const char *program_name = "libtool-wrapper"; /* in case xstrdup fails */

void *xmalloc (size_t num);
char *xstrdup (const char *string);
const char *base_name (const char *name);
char *find_executable (const char *wrapper);
char *chase_symlinks (const char *pathspec);
int make_executable (const char *path);
int check_executable (const char *path);
char *strendzap (char *str, const char *pat);
void lt_debugprintf (const char *file, int line, const char *fmt, ...);
void lt_fatal (const char *file, int line, const char *message, ...);
static const char *nonnull (const char *s);
static const char *nonempty (const char *s);
void lt_setenv (const char *name, const char *value);
char *lt_extend_str (const char *orig_value, const char *add, int to_end);
void lt_update_exe_path (const char *name, const char *value);
void lt_update_lib_path (const char *name, const char *value);
char **prepare_spawn (char **argv);
void lt_dump_script (FILE *f);
EOF

	    cat <<EOF
volatile const char * MAGIC_EXE = "$magic_exe";
const char * LIB_PATH_VARNAME = "$shlibpath_var";
EOF

	    if test "$shlibpath_overrides_runpath" = yes && test -n "$shlibpath_var" && test -n "$temp_rpath"; then
              func_to_host_path "$temp_rpath"
	      cat <<EOF
const char * LIB_PATH_VALUE   = "$func_to_host_path_result";
EOF
	    else
	      cat <<"EOF"
const char * LIB_PATH_VALUE   = "";
EOF
	    fi

	    if test -n "$dllsearchpath"; then
              func_to_host_path "$dllsearchpath:"
	      cat <<EOF
const char * EXE_PATH_VARNAME = "PATH";
const char * EXE_PATH_VALUE   = "$func_to_host_path_result";
EOF
	    else
	      cat <<"EOF"
const char * EXE_PATH_VARNAME = "";
const char * EXE_PATH_VALUE   = "";
EOF
	    fi

	    if test "$fast_install" = yes; then
	      cat <<EOF
const char * TARGET_PROGRAM_NAME = "lt-$outputname"; /* hopefully, no .exe */
EOF
	    else
	      cat <<EOF
const char * TARGET_PROGRAM_NAME = "$outputname"; /* hopefully, no .exe */
EOF
	    fi


	    cat <<"EOF"

#define LTWRAPPER_OPTION_PREFIX         "--lt-"

static const char *ltwrapper_option_prefix = LTWRAPPER_OPTION_PREFIX;
static const char *dumpscript_opt       = LTWRAPPER_OPTION_PREFIX "dump-script";
static const char *debug_opt            = LTWRAPPER_OPTION_PREFIX "debug";

int
main (int argc, char *argv[])
{
  char **newargz;
  int  newargc;
  char *tmp_pathspec;
  char *actual_cwrapper_path;
  char *actual_cwrapper_name;
  char *target_name;
  char *lt_argv_zero;
  intptr_t rval = 127;

  int i;

  program_name = (char *) xstrdup (base_name (argv[0]));
  newargz = XMALLOC (char *, argc + 1);

  /* very simple arg parsing; don't want to rely on getopt
   * also, copy all non cwrapper options to newargz, except
   * argz[0], which is handled differently
   */
  newargc=0;
  for (i = 1; i < argc; i++)
    {
      if (strcmp (argv[i], dumpscript_opt) == 0)
	{
EOF
	    case "$host" in
	      *mingw* | *cygwin* )
		# make stdout use "unix" line endings
		echo "          setmode(1,_O_BINARY);"
		;;
	      esac

	    cat <<"EOF"
	  lt_dump_script (stdout);
	  return 0;
	}
      if (strcmp (argv[i], debug_opt) == 0)
	{
          lt_debug = 1;
          continue;
	}
      if (strcmp (argv[i], ltwrapper_option_prefix) == 0)
        {
          /* however, if there is an option in the LTWRAPPER_OPTION_PREFIX
             namespace, but it is not one of the ones we know about and
             have already dealt with, above (inluding dump-script), then
             report an error. Otherwise, targets might begin to believe
             they are allowed to use options in the LTWRAPPER_OPTION_PREFIX
             namespace. The first time any user complains about this, we'll
             need to make LTWRAPPER_OPTION_PREFIX a configure-time option
             or a configure.ac-settable value.
           */
          lt_fatal (__FILE__, __LINE__,
		    "unrecognized %s option: '%s'",
                    ltwrapper_option_prefix, argv[i]);
        }
      /* otherwise ... */
      newargz[++newargc] = xstrdup (argv[i]);
    }
  newargz[++newargc] = NULL;

EOF
	    cat <<EOF
  /* The GNU banner must be the first non-error debug message */
  lt_debugprintf (__FILE__, __LINE__, "libtool wrapper (GNU $PACKAGE$TIMESTAMP) $VERSION\n");
EOF
	    cat <<"EOF"
  lt_debugprintf (__FILE__, __LINE__, "(main) argv[0]: %s\n", argv[0]);
  lt_debugprintf (__FILE__, __LINE__, "(main) program_name: %s\n", program_name);

  tmp_pathspec = find_executable (argv[0]);
  if (tmp_pathspec == NULL)
    lt_fatal (__FILE__, __LINE__, "couldn't find %s", argv[0]);
  lt_debugprintf (__FILE__, __LINE__,
                  "(main) found exe (before symlink chase) at: %s\n",
		  tmp_pathspec);

  actual_cwrapper_path = chase_symlinks (tmp_pathspec);
  lt_debugprintf (__FILE__, __LINE__,
                  "(main) found exe (after symlink chase) at: %s\n",
		  actual_cwrapper_path);
  XFREE (tmp_pathspec);

  actual_cwrapper_name = xstrdup (base_name (actual_cwrapper_path));
  strendzap (actual_cwrapper_path, actual_cwrapper_name);

  /* wrapper name transforms */
  strendzap (actual_cwrapper_name, ".exe");
  tmp_pathspec = lt_extend_str (actual_cwrapper_name, ".exe", 1);
  XFREE (actual_cwrapper_name);
  actual_cwrapper_name = tmp_pathspec;
  tmp_pathspec = 0;

  /* target_name transforms -- use actual target program name; might have lt- prefix */
  target_name = xstrdup (base_name (TARGET_PROGRAM_NAME));
  strendzap (target_name, ".exe");
  tmp_pathspec = lt_extend_str (target_name, ".exe", 1);
  XFREE (target_name);
  target_name = tmp_pathspec;
  tmp_pathspec = 0;

  lt_debugprintf (__FILE__, __LINE__,
		  "(main) libtool target name: %s\n",
		  target_name);
EOF

	    cat <<EOF
  newargz[0] =
    XMALLOC (char, (strlen (actual_cwrapper_path) +
		    strlen ("$objdir") + 1 + strlen (actual_cwrapper_name) + 1));
  strcpy (newargz[0], actual_cwrapper_path);
  strcat (newargz[0], "$objdir");
  strcat (newargz[0], "/");
EOF

	    cat <<"EOF"
  /* stop here, and copy so we don't have to do this twice */
  tmp_pathspec = xstrdup (newargz[0]);

  /* do NOT want the lt- prefix here, so use actual_cwrapper_name */
  strcat (newargz[0], actual_cwrapper_name);

  /* DO want the lt- prefix here if it exists, so use target_name */
  lt_argv_zero = lt_extend_str (tmp_pathspec, target_name, 1);
  XFREE (tmp_pathspec);
  tmp_pathspec = NULL;
EOF

	    case $host_os in
	      mingw*)
	    cat <<"EOF"
  {
    char* p;
    while ((p = strchr (newargz[0], '\\')) != NULL)
      {
	*p = '/';
      }
    while ((p = strchr (lt_argv_zero, '\\')) != NULL)
      {
	*p = '/';
      }
  }
EOF
	    ;;
	    esac

	    cat <<"EOF"
  XFREE (target_name);
  XFREE (actual_cwrapper_path);
  XFREE (actual_cwrapper_name);

  lt_setenv ("BIN_SH", "xpg4"); /* for Tru64 */
  lt_setenv ("DUALCASE", "1");  /* for MSK sh */
  /* Update the DLL searchpath.  EXE_PATH_VALUE ($dllsearchpath) must
     be prepended before (that is, appear after) LIB_PATH_VALUE ($temp_rpath)
     because on Windows, both *_VARNAMEs are PATH but uninstalled
     libraries must come first. */
  lt_update_exe_path (EXE_PATH_VARNAME, EXE_PATH_VALUE);
  lt_update_lib_path (LIB_PATH_VARNAME, LIB_PATH_VALUE);

  lt_debugprintf (__FILE__, __LINE__, "(main) lt_argv_zero: %s\n",
		  nonnull (lt_argv_zero));
  for (i = 0; i < newargc; i++)
    {
      lt_debugprintf (__FILE__, __LINE__, "(main) newargz[%d]: %s\n",
		      i, nonnull (newargz[i]));
    }

EOF

	    case $host_os in
	      mingw*)
		cat <<"EOF"
  /* execv doesn't actually work on mingw as expected on unix */
  newargz = prepare_spawn (newargz);
  rval = _spawnv (_P_WAIT, lt_argv_zero, (const char * const *) newargz);
  if (rval == -1)
    {
      /* failed to start process */
      lt_debugprintf (__FILE__, __LINE__,
		      "(main) failed to launch target \"%s\": %s\n",
		      lt_argv_zero, nonnull (strerror (errno)));
      return 127;
    }
  return rval;
EOF
		;;
	      *)
		cat <<"EOF"
  execv (lt_argv_zero, newargz);
  return rval; /* =127, but avoids unused variable warning */
EOF
		;;
	    esac

	    cat <<"EOF"
}

void *
xmalloc (size_t num)
{
  void *p = (void *) malloc (num);
  if (!p)
    lt_fatal (__FILE__, __LINE__, "memory exhausted");

  return p;
}

char *
xstrdup (const char *string)
{
  return string ? strcpy ((char *) xmalloc (strlen (string) + 1),
			  string) : NULL;
}

const char *
base_name (const char *name)
{
  const char *base;

#if defined (HAVE_DOS_BASED_FILE_SYSTEM)
  /* Skip over the disk name in MSDOS pathnames. */
  if (isalpha ((unsigned char) name[0]) && name[1] == ':')
    name += 2;
#endif

  for (base = name; *name; name++)
    if (IS_DIR_SEPARATOR (*name))
      base = name + 1;
  return base;
}

int
check_executable (const char *path)
{
  struct stat st;

  lt_debugprintf (__FILE__, __LINE__, "(check_executable): %s\n",
                  nonempty (path));
  if ((!path) || (!*path))
    return 0;

  if ((stat (path, &st) >= 0)
      && (st.st_mode & (S_IXUSR | S_IXGRP | S_IXOTH)))
    return 1;
  else
    return 0;
}

int
make_executable (const char *path)
{
  int rval = 0;
  struct stat st;

  lt_debugprintf (__FILE__, __LINE__, "(make_executable): %s\n",
                  nonempty (path));
  if ((!path) || (!*path))
    return 0;

  if (stat (path, &st) >= 0)
    {
      rval = chmod (path, st.st_mode | S_IXOTH | S_IXGRP | S_IXUSR);
    }
  return rval;
}

/* Searches for the full path of the wrapper.  Returns
   newly allocated full path name if found, NULL otherwise
   Does not chase symlinks, even on platforms that support them.
*/
char *
find_executable (const char *wrapper)
{
  int has_slash = 0;
  const char *p;
  const char *p_next;
  /* static buffer for getcwd */
  char tmp[LT_PATHMAX + 1];
  int tmp_len;
  char *concat_name;

  lt_debugprintf (__FILE__, __LINE__, "(find_executable): %s\n",
                  nonempty (wrapper));

  if ((wrapper == NULL) || (*wrapper == '\0'))
    return NULL;

  /* Absolute path? */
#if defined (HAVE_DOS_BASED_FILE_SYSTEM)
  if (isalpha ((unsigned char) wrapper[0]) && wrapper[1] == ':')
    {
      concat_name = xstrdup (wrapper);
      if (check_executable (concat_name))
	return concat_name;
      XFREE (concat_name);
    }
  else
    {
#endif
      if (IS_DIR_SEPARATOR (wrapper[0]))
	{
	  concat_name = xstrdup (wrapper);
	  if (check_executable (concat_name))
	    return concat_name;
	  XFREE (concat_name);
	}
#if defined (HAVE_DOS_BASED_FILE_SYSTEM)
    }
#endif

  for (p = wrapper; *p; p++)
    if (*p == '/')
      {
	has_slash = 1;
	break;
      }
  if (!has_slash)
    {
      /* no slashes; search PATH */
      const char *path = getenv ("PATH");
      if (path != NULL)
	{
	  for (p = path; *p; p = p_next)
	    {
	      const char *q;
	      size_t p_len;
	      for (q = p; *q; q++)
		if (IS_PATH_SEPARATOR (*q))
		  break;
	      p_len = q - p;
	      p_next = (*q == '\0' ? q : q + 1);
	      if (p_len == 0)
		{
		  /* empty path: current directory */
		  if (getcwd (tmp, LT_PATHMAX) == NULL)
		    lt_fatal (__FILE__, __LINE__, "getcwd failed: %s",
                              nonnull (strerror (errno)));
		  tmp_len = strlen (tmp);
		  concat_name =
		    XMALLOC (char, tmp_len + 1 + strlen (wrapper) + 1);
		  memcpy (concat_name, tmp, tmp_len);
		  concat_name[tmp_len] = '/';
		  strcpy (concat_name + tmp_len + 1, wrapper);
		}
	      else
		{
		  concat_name =
		    XMALLOC (char, p_len + 1 + strlen (wrapper) + 1);
		  memcpy (concat_name, p, p_len);
		  concat_name[p_len] = '/';
		  strcpy (concat_name + p_len + 1, wrapper);
		}
	      if (check_executable (concat_name))
		return concat_name;
	      XFREE (concat_name);
	    }
	}
      /* not found in PATH; assume curdir */
    }
  /* Relative path | not found in path: prepend cwd */
  if (getcwd (tmp, LT_PATHMAX) == NULL)
    lt_fatal (__FILE__, __LINE__, "getcwd failed: %s",
              nonnull (strerror (errno)));
  tmp_len = strlen (tmp);
  concat_name = XMALLOC (char, tmp_len + 1 + strlen (wrapper) + 1);
  memcpy (concat_name, tmp, tmp_len);
  concat_name[tmp_len] = '/';
  strcpy (concat_name + tmp_len + 1, wrapper);

  if (check_executable (concat_name))
    return concat_name;
  XFREE (concat_name);
  return NULL;
}

char *
chase_symlinks (const char *pathspec)
{
#ifndef S_ISLNK
  return xstrdup (pathspec);
#else
  char buf[LT_PATHMAX];
  struct stat s;
  char *tmp_pathspec = xstrdup (pathspec);
  char *p;
  int has_symlinks = 0;
  while (strlen (tmp_pathspec) && !has_symlinks)
    {
      lt_debugprintf (__FILE__, __LINE__,
		      "checking path component for symlinks: %s\n",
		      tmp_pathspec);
      if (lstat (tmp_pathspec, &s) == 0)
	{
	  if (S_ISLNK (s.st_mode) != 0)
	    {
	      has_symlinks = 1;
	      break;
	    }

	  /* search backwards for last DIR_SEPARATOR */
	  p = tmp_pathspec + strlen (tmp_pathspec) - 1;
	  while ((p > tmp_pathspec) && (!IS_DIR_SEPARATOR (*p)))
	    p--;
	  if ((p == tmp_pathspec) && (!IS_DIR_SEPARATOR (*p)))
	    {
	      /* no more DIR_SEPARATORS left */
	      break;
	    }
	  *p = '\0';
	}
      else
	{
	  lt_fatal (__FILE__, __LINE__,
		    "error accessing file \"%s\": %s",
		    tmp_pathspec, nonnull (strerror (errno)));
	}
    }
  XFREE (tmp_pathspec);

  if (!has_symlinks)
    {
      return xstrdup (pathspec);
    }

  tmp_pathspec = realpath (pathspec, buf);
  if (tmp_pathspec == 0)
    {
      lt_fatal (__FILE__, __LINE__,
		"could not follow symlinks for %s", pathspec);
    }
  return xstrdup (tmp_pathspec);
#endif
}

char *
strendzap (char *str, const char *pat)
{
  size_t len, patlen;

  assert (str != NULL);
  assert (pat != NULL);

  len = strlen (str);
  patlen = strlen (pat);

  if (patlen <= len)
    {
      str += len - patlen;
      if (strcmp (str, pat) == 0)
	*str = '\0';
    }
  return str;
}

void
lt_debugprintf (const char *file, int line, const char *fmt, ...)
{
  va_list args;
  if (lt_debug)
    {
      (void) fprintf (stderr, "%s:%s:%d: ", program_name, file, line);
      va_start (args, fmt);
      (void) vfprintf (stderr, fmt, args);
      va_end (args);
    }
}

static void
lt_error_core (int exit_status, const char *file,
	       int line, const char *mode,
	       const char *message, va_list ap)
{
  fprintf (stderr, "%s:%s:%d: %s: ", program_name, file, line, mode);
  vfprintf (stderr, message, ap);
  fprintf (stderr, ".\n");

  if (exit_status >= 0)
    exit (exit_status);
}

void
lt_fatal (const char *file, int line, const char *message, ...)
{
  va_list ap;
  va_start (ap, message);
  lt_error_core (EXIT_FAILURE, file, line, "FATAL", message, ap);
  va_end (ap);
}

static const char *
nonnull (const char *s)
{
  return s ? s : "(null)";
}

static const char *
nonempty (const char *s)
{
  return (s && !*s) ? "(empty)" : nonnull (s);
}

void
lt_setenv (const char *name, const char *value)
{
  lt_debugprintf (__FILE__, __LINE__,
		  "(lt_setenv) setting '%s' to '%s'\n",
                  nonnull (name), nonnull (value));
  {
#ifdef HAVE_SETENV
    /* always make a copy, for consistency with !HAVE_SETENV */
    char *str = xstrdup (value);
    setenv (name, str, 1);
#else
    int len = strlen (name) + 1 + strlen (value) + 1;
    char *str = XMALLOC (char, len);
    sprintf (str, "%s=%s", name, value);
    if (putenv (str) != EXIT_SUCCESS)
      {
        XFREE (str);
      }
#endif
  }
}

char *
lt_extend_str (const char *orig_value, const char *add, int to_end)
{
  char *new_value;
  if (orig_value && *orig_value)
    {
      int orig_value_len = strlen (orig_value);
      int add_len = strlen (add);
      new_value = XMALLOC (char, add_len + orig_value_len + 1);
      if (to_end)
        {
          strcpy (new_value, orig_value);
          strcpy (new_value + orig_value_len, add);
        }
      else
        {
          strcpy (new_value, add);
          strcpy (new_value + add_len, orig_value);
        }
    }
  else
    {
      new_value = xstrdup (add);
    }
  return new_value;
}

void
lt_update_exe_path (const char *name, const char *value)
{
  lt_debugprintf (__FILE__, __LINE__,
		  "(lt_update_exe_path) modifying '%s' by prepending '%s'\n",
                  nonnull (name), nonnull (value));

  if (name && *name && value && *value)
    {
      char *new_value = lt_extend_str (getenv (name), value, 0);
      /* some systems can't cope with a ':'-terminated path #' */
      int len = strlen (new_value);
      while (((len = strlen (new_value)) > 0) && IS_PATH_SEPARATOR (new_value[len-1]))
        {
          new_value[len-1] = '\0';
        }
      lt_setenv (name, new_value);
      XFREE (new_value);
    }
}

void
lt_update_lib_path (const char *name, const char *value)
{
  lt_debugprintf (__FILE__, __LINE__,
		  "(lt_update_lib_path) modifying '%s' by prepending '%s'\n",
                  nonnull (name), nonnull (value));

  if (name && *name && value && *value)
    {
      char *new_value = lt_extend_str (getenv (name), value, 0);
      lt_setenv (name, new_value);
      XFREE (new_value);
    }
}

EOF
	    case $host_os in
	      mingw*)
		cat <<"EOF"

/* Prepares an argument vector before calling spawn().
   Note that spawn() does not by itself call the command interpreter
     (getenv ("COMSPEC") != NULL ? getenv ("COMSPEC") :
      ({ OSVERSIONINFO v; v.dwOSVersionInfoSize = sizeof(OSVERSIONINFO);
         GetVersionEx(&v);
         v.dwPlatformId == VER_PLATFORM_WIN32_NT;
      }) ? "cmd.exe" : "command.com").
   Instead it simply concatenates the arguments, separated by ' ', and calls
   CreateProcess().  We must quote the arguments since Win32 CreateProcess()
   interprets characters like ' ', '\t', '\\', '"' (but not '<' and '>') in a
   special way:
   - Space and tab are interpreted as delimiters. They are not treated as
     delimiters if they are surrounded by double quotes: "...".
   - Unescaped double quotes are removed from the input. Their only effect is
     that within double quotes, space and tab are treated like normal
     characters.
   - Backslashes not followed by double quotes are not special.
   - But 2*n+1 backslashes followed by a double quote become
     n backslashes followed by a double quote (n >= 0):
       \" -> "
       \\\" -> \"
       \\\\\" -> \\"
 */
#define SHELL_SPECIAL_CHARS "\"\\ \001\002\003\004\005\006\007\010\011\012\013\014\015\016\017\020\021\022\023\024\025\026\027\030\031\032\033\034\035\036\037"
#define SHELL_SPACE_CHARS " \001\002\003\004\005\006\007\010\011\012\013\014\015\016\017\020\021\022\023\024\025\026\027\030\031\032\033\034\035\036\037"
char **
prepare_spawn (char **argv)
{
  size_t argc;
  char **new_argv;
  size_t i;

  /* Count number of arguments.  */
  for (argc = 0; argv[argc] != NULL; argc++)
    ;

  /* Allocate new argument vector.  */
  new_argv = XMALLOC (char *, argc + 1);

  /* Put quoted arguments into the new argument vector.  */
  for (i = 0; i < argc; i++)
    {
      const char *string = argv[i];

      if (string[0] == '\0')
	new_argv[i] = xstrdup ("\"\"");
      else if (strpbrk (string, SHELL_SPECIAL_CHARS) != NULL)
	{
	  int quote_around = (strpbrk (string, SHELL_SPACE_CHARS) != NULL);
	  size_t length;
	  unsigned int backslashes;
	  const char *s;
	  char *quoted_string;
	  char *p;

	  length = 0;
	  backslashes = 0;
	  if (quote_around)
	    length++;
	  for (s = string; *s != '\0'; s++)
	    {
	      char c = *s;
	      if (c == '"')
		length += backslashes + 1;
	      length++;
	      if (c == '\\')
		backslashes++;
	      else
		backslashes = 0;
	    }
	  if (quote_around)
	    length += backslashes + 1;

	  quoted_string = XMALLOC (char, length + 1);

	  p = quoted_string;
	  backslashes = 0;
	  if (quote_around)
	    *p++ = '"';
	  for (s = string; *s != '\0'; s++)
	    {
	      char c = *s;
	      if (c == '"')
		{
		  unsigned int j;
		  for (j = backslashes + 1; j > 0; j--)
		    *p++ = '\\';
		}
	      *p++ = c;
	      if (c == '\\')
		backslashes++;
	      else
		backslashes = 0;
	    }
	  if (quote_around)
	    {
	      unsigned int j;
	      for (j = backslashes; j > 0; j--)
		*p++ = '\\';
	      *p++ = '"';
	    }
	  *p = '\0';

	  new_argv[i] = quoted_string;
	}
      else
	new_argv[i] = (char *) string;
    }
  new_argv[argc] = NULL;

  return new_argv;
}
EOF
		;;
	    esac

            cat <<"EOF"
void lt_dump_script (FILE* f)
{
EOF
	    func_emit_wrapper yes |
	      $SED -n -e '
s/^\(.\{79\}\)\(..*\)/\1\
\2/
h
s/\([\\"]\)/\\\1/g
s/$/\\n/
s/\([^\n]*\).*/  fputs ("\1", f);/p
g
D'
            cat <<"EOF"
}
EOF
}
# end: func_emit_cwrapperexe_src

# func_win32_import_lib_p ARG
# True if ARG is an import lib, as indicated by $file_magic_cmd
func_win32_import_lib_p ()
{
    $opt_debug
    case `eval $file_magic_cmd \"\$1\" 2>/dev/null | $SED -e 10q` in
    *import*) : ;;
    *) false ;;
    esac
}

# func_mode_link arg...
func_mode_link ()
{
    $opt_debug
    case $host in
    *-*-cygwin* | *-*-mingw* | *-*-pw32* | *-*-os2* | *-cegcc*)
      # It is impossible to link a dll without this setting, and
      # we shouldn't force the makefile maintainer to figure out
      # which system we are compiling for in order to pass an extra
      # flag for every libtool invocation.
      # allow_undefined=no

      # FIXME: Unfortunately, there are problems with the above when trying
      # to make a dll which has undefined symbols, in which case not
      # even a static library is built.  For now, we need to specify
      # -no-undefined on the libtool link line when we can be certain
      # that all symbols are satisfied, otherwise we get a static library.
      allow_undefined=yes
      ;;
    *)
      allow_undefined=yes
      ;;
    esac
    libtool_args=$nonopt
    base_compile="$nonopt $@"
    compile_command=$nonopt
    finalize_command=$nonopt

    compile_rpath=
    finalize_rpath=
    compile_shlibpath=
    finalize_shlibpath=
    convenience=
    old_convenience=
    deplibs=
    old_deplibs=
    compiler_flags=
    linker_flags=
    dllsearchpath=
    lib_search_path=`pwd`
    inst_prefix_dir=
    new_inherited_linker_flags=

    avoid_version=no
    bindir=
    dlfiles=
    dlprefiles=
    dlself=no
    export_dynamic=no
    export_symbols=
    export_symbols_regex=
    generated=
    libobjs=
    ltlibs=
    module=no
    no_install=no
    objs=
    non_pic_objects=
    precious_files_regex=
    prefer_static_libs=no
    preload=no
    prev=
    prevarg=
    release=
    rpath=
    xrpath=
    perm_rpath=
    temp_rpath=
    thread_safe=no
    vinfo=
    vinfo_number=no
    weak_libs=
    single_module="${wl}-single_module"
    func_infer_tag $base_compile

    # We need to know -static, to get the right output filenames.
    for arg
    do
      case $arg in
      -shared)
	test "$build_libtool_libs" != yes && \
	  func_fatal_configuration "can not build a shared library"
	build_old_libs=no
	break
	;;
      -all-static | -static | -static-libtool-libs)
	case $arg in
	-all-static)
	  if test "$build_libtool_libs" = yes && test -z "$link_static_flag"; then
	    func_warning "complete static linking is impossible in this configuration"
	  fi
	  if test -n "$link_static_flag"; then
	    dlopen_self=$dlopen_self_static
	  fi
	  prefer_static_libs=yes
	  ;;
	-static)
	  if test -z "$pic_flag" && test -n "$link_static_flag"; then
	    dlopen_self=$dlopen_self_static
	  fi
	  prefer_static_libs=built
	  ;;
	-static-libtool-libs)
	  if test -z "$pic_flag" && test -n "$link_static_flag"; then
	    dlopen_self=$dlopen_self_static
	  fi
	  prefer_static_libs=yes
	  ;;
	esac
	build_libtool_libs=no
	build_old_libs=yes
	break
	;;
      esac
    done

    # See if our shared archives depend on static archives.
    test -n "$old_archive_from_new_cmds" && build_old_libs=yes

    # Go through the arguments, transforming them on the way.
    while test "$#" -gt 0; do
      arg="$1"
      shift
      func_quote_for_eval "$arg"
      qarg=$func_quote_for_eval_unquoted_result
      func_append libtool_args " $func_quote_for_eval_result"

      # If the previous option needs an argument, assign it.
      if test -n "$prev"; then
	case $prev in
	output)
	  func_append compile_command " @OUTPUT@"
	  func_append finalize_command " @OUTPUT@"
	  ;;
	esac

	case $prev in
	bindir)
	  bindir="$arg"
	  prev=
	  continue
	  ;;
	dlfiles|dlprefiles)
	  if test "$preload" = no; then
	    # Add the symbol object into the linking commands.
	    func_append compile_command " @SYMFILE@"
	    func_append finalize_command " @SYMFILE@"
	    preload=yes
	  fi
	  case $arg in
	  *.la | *.lo) ;;  # We handle these cases below.
	  force)
	    if test "$dlself" = no; then
	      dlself=needless
	      export_dynamic=yes
	    fi
	    prev=
	    continue
	    ;;
	  self)
	    if test "$prev" = dlprefiles; then
	      dlself=yes
	    elif test "$prev" = dlfiles && test "$dlopen_self" != yes; then
	      dlself=yes
	    else
	      dlself=needless
	      export_dynamic=yes
	    fi
	    prev=
	    continue
	    ;;
	  *)
	    if test "$prev" = dlfiles; then
	      func_append dlfiles " $arg"
	    else
	      func_append dlprefiles " $arg"
	    fi
	    prev=
	    continue
	    ;;
	  esac
	  ;;
	expsyms)
	  export_symbols="$arg"
	  test -f "$arg" \
	    || func_fatal_error "symbol file \`$arg' does not exist"
	  prev=
	  continue
	  ;;
	expsyms_regex)
	  export_symbols_regex="$arg"
	  prev=
	  continue
	  ;;
	framework)
	  case $host in
	    *-*-darwin*)
	      case "$deplibs " in
		*" $qarg.ltframework "*) ;;
		*) func_append deplibs " $qarg.ltframework" # this is fixed later
		   ;;
	      esac
	      ;;
	  esac
	  prev=
	  continue
	  ;;
	inst_prefix)
	  inst_prefix_dir="$arg"
	  prev=
	  continue
	  ;;
	objectlist)
	  if test -f "$arg"; then
	    save_arg=$arg
	    moreargs=
	    for fil in `cat "$save_arg"`
	    do
#	      func_append moreargs " $fil"
	      arg=$fil
	      # A libtool-controlled object.

	      # Check to see that this really is a libtool object.
	      if func_lalib_unsafe_p "$arg"; then
		pic_object=
		non_pic_object=

		# Read the .lo file
		func_source "$arg"

		if test -z "$pic_object" ||
		   test -z "$non_pic_object" ||
		   test "$pic_object" = none &&
		   test "$non_pic_object" = none; then
		  func_fatal_error "cannot find name of object for \`$arg'"
		fi

		# Extract subdirectory from the argument.
		func_dirname "$arg" "/" ""
		xdir="$func_dirname_result"

		if test "$pic_object" != none; then
		  # Prepend the subdirectory the object is found in.
		  pic_object="$xdir$pic_object"

		  if test "$prev" = dlfiles; then
		    if test "$build_libtool_libs" = yes && test "$dlopen_support" = yes; then
		      func_append dlfiles " $pic_object"
		      prev=
		      continue
		    else
		      # If libtool objects are unsupported, then we need to preload.
		      prev=dlprefiles
		    fi
		  fi

		  # CHECK ME:  I think I busted this.  -Ossama
		  if test "$prev" = dlprefiles; then
		    # Preload the old-style object.
		    func_append dlprefiles " $pic_object"
		    prev=
		  fi

		  # A PIC object.
		  func_append libobjs " $pic_object"
		  arg="$pic_object"
		fi

		# Non-PIC object.
		if test "$non_pic_object" != none; then
		  # Prepend the subdirectory the object is found in.
		  non_pic_object="$xdir$non_pic_object"

		  # A standard non-PIC object
		  func_append non_pic_objects " $non_pic_object"
		  if test -z "$pic_object" || test "$pic_object" = none ; then
		    arg="$non_pic_object"
		  fi
		else
		  # If the PIC object exists, use it instead.
		  # $xdir was prepended to $pic_object above.
		  non_pic_object="$pic_object"
		  func_append non_pic_objects " $non_pic_object"
		fi
	      else
		# Only an error if not doing a dry-run.
		if $opt_dry_run; then
		  # Extract subdirectory from the argument.
		  func_dirname "$arg" "/" ""
		  xdir="$func_dirname_result"

		  func_lo2o "$arg"
		  pic_object=$xdir$objdir/$func_lo2o_result
		  non_pic_object=$xdir$func_lo2o_result
		  func_append libobjs " $pic_object"
		  func_append non_pic_objects " $non_pic_object"
	        else
		  func_fatal_error "\`$arg' is not a valid libtool object"
		fi
	      fi
	    done
	  else
	    func_fatal_error "link input file \`$arg' does not exist"
	  fi
	  arg=$save_arg
	  prev=
	  continue
	  ;;
	precious_regex)
	  precious_files_regex="$arg"
	  prev=
	  continue
	  ;;
	release)
	  release="-$arg"
	  prev=
	  continue
	  ;;
	rpath | xrpath)
	  # We need an absolute path.
	  case $arg in
	  [\\/]* | [A-Za-z]:[\\/]*) ;;
	  *)
	    func_fatal_error "only absolute run-paths are allowed"
	    ;;
	  esac
	  if test "$prev" = rpath; then
	    case "$rpath " in
	    *" $arg "*) ;;
	    *) func_append rpath " $arg" ;;
	    esac
	  else
	    case "$xrpath " in
	    *" $arg "*) ;;
	    *) func_append xrpath " $arg" ;;
	    esac
	  fi
	  prev=
	  continue
	  ;;
	shrext)
	  shrext_cmds="$arg"
	  prev=
	  continue
	  ;;
	weak)
	  func_append weak_libs " $arg"
	  prev=
	  continue
	  ;;
	xcclinker)
	  func_append linker_flags " $qarg"
	  func_append compiler_flags " $qarg"
	  prev=
	  func_append compile_command " $qarg"
	  func_append finalize_command " $qarg"
	  continue
	  ;;
	xcompiler)
	  func_append compiler_flags " $qarg"
	  prev=
	  func_append compile_command " $qarg"
	  func_append finalize_command " $qarg"
	  continue
	  ;;
	xlinker)
	  func_append linker_flags " $qarg"
	  func_append compiler_flags " $wl$qarg"
	  prev=
	  func_append compile_command " $wl$qarg"
	  func_append finalize_command " $wl$qarg"
	  continue
	  ;;
	*)
	  eval "$prev=\"\$arg\""
	  prev=
	  continue
	  ;;
	esac
      fi # test -n "$prev"

      prevarg="$arg"

      case $arg in
      -all-static)
	if test -n "$link_static_flag"; then
	  # See comment for -static flag below, for more details.
	  func_append compile_command " $link_static_flag"
	  func_append finalize_command " $link_static_flag"
	fi
	continue
	;;

      -allow-undefined)
	# FIXME: remove this flag sometime in the future.
	func_fatal_error "\`-allow-undefined' must not be used because it is the default"
	;;

      -avoid-version)
	avoid_version=yes
	continue
	;;

      -bindir)
	prev=bindir
	continue
	;;

      -dlopen)
	prev=dlfiles
	continue
	;;

      -dlpreopen)
	prev=dlprefiles
	continue
	;;

      -export-dynamic)
	export_dynamic=yes
	continue
	;;

      -export-symbols | -export-symbols-regex)
	if test -n "$export_symbols" || test -n "$export_symbols_regex"; then
	  func_fatal_error "more than one -exported-symbols argument is not allowed"
	fi
	if test "X$arg" = "X-export-symbols"; then
	  prev=expsyms
	else
	  prev=expsyms_regex
	fi
	continue
	;;

      -framework)
	prev=framework
	continue
	;;

      -inst-prefix-dir)
	prev=inst_prefix
	continue
	;;

      # The native IRIX linker understands -LANG:*, -LIST:* and -LNO:*
      # so, if we see these flags be careful not to treat them like -L
      -L[A-Z][A-Z]*:*)
	case $with_gcc/$host in
	no/*-*-irix* | /*-*-irix*)
	  func_append compile_command " $arg"
	  func_append finalize_command " $arg"
	  ;;
	esac
	continue
	;;

      -L*)
	func_stripname "-L" '' "$arg"
	if test -z "$func_stripname_result"; then
	  if test "$#" -gt 0; then
	    func_fatal_error "require no space between \`-L' and \`$1'"
	  else
	    func_fatal_error "need path for \`-L' option"
	  fi
	fi
	func_resolve_sysroot "$func_stripname_result"
	dir=$func_resolve_sysroot_result
	# We need an absolute path.
	case $dir in
	[\\/]* | [A-Za-z]:[\\/]*) ;;
	*)
	  absdir=`cd "$dir" && pwd`
	  test -z "$absdir" && \
	    func_fatal_error "cannot determine absolute directory name of \`$dir'"
	  dir="$absdir"
	  ;;
	esac
	case "$deplibs " in
	*" -L$dir "* | *" $arg "*)
	  # Will only happen for absolute or sysroot arguments
	  ;;
	*)
	  # Preserve sysroot, but never include relative directories
	  case $dir in
	    [\\/]* | [A-Za-z]:[\\/]* | =*) func_append deplibs " $arg" ;;
	    *) func_append deplibs " -L$dir" ;;
	  esac
	  func_append lib_search_path " $dir"
	  ;;
	esac
	case $host in
	*-*-cygwin* | *-*-mingw* | *-*-pw32* | *-*-os2* | *-cegcc*)
	  testbindir=`$ECHO "$dir" | $SED 's*/lib$*/bin*'`
	  case :$dllsearchpath: in
	  *":$dir:"*) ;;
	  ::) dllsearchpath=$dir;;
	  *) func_append dllsearchpath ":$dir";;
	  esac
	  case :$dllsearchpath: in
	  *":$testbindir:"*) ;;
	  ::) dllsearchpath=$testbindir;;
	  *) func_append dllsearchpath ":$testbindir";;
	  esac
	  ;;
	esac
	continue
	;;

      -l*)
	if test "X$arg" = "X-lc" || test "X$arg" = "X-lm"; then
	  case $host in
	  *-*-cygwin* | *-*-mingw* | *-*-pw32* | *-*-beos* | *-cegcc* | *-*-haiku*)
	    # These systems don't actually have a C or math library (as such)
	    continue
	    ;;
	  *-*-os2*)
	    # These systems don't actually have a C library (as such)
	    test "X$arg" = "X-lc" && continue
	    ;;
	  *-*-openbsd* | *-*-freebsd* | *-*-dragonfly*)
	    # Do not include libc due to us having libc/libc_r.
	    test "X$arg" = "X-lc" && continue
	    ;;
	  *-*-rhapsody* | *-*-darwin1.[012])
	    # Rhapsody C and math libraries are in the System framework
	    func_append deplibs " System.ltframework"
	    continue
	    ;;
	  *-*-sco3.2v5* | *-*-sco5v6*)
	    # Causes problems with __ctype
	    test "X$arg" = "X-lc" && continue
	    ;;
	  *-*-sysv4.2uw2* | *-*-sysv5* | *-*-unixware* | *-*-OpenUNIX*)
	    # Compiler inserts libc in the correct place for threads to work
	    test "X$arg" = "X-lc" && continue
	    ;;
	  esac
	elif test "X$arg" = "X-lc_r"; then
	 case $host in
	 *-*-openbsd* | *-*-freebsd* | *-*-dragonfly*)
	   # Do not include libc_r directly, use -pthread flag.
	   continue
	   ;;
	 esac
	fi
	func_append deplibs " $arg"
	continue
	;;

      -module)
	module=yes
	continue
	;;

      # Tru64 UNIX uses -model [arg] to determine the layout of C++
      # classes, name mangling, and exception handling.
      # Darwin uses the -arch flag to determine output architecture.
      -model|-arch|-isysroot|--sysroot)
	func_append compiler_flags " $arg"
	func_append compile_command " $arg"
	func_append finalize_command " $arg"
	prev=xcompiler
	continue
	;;

      -mt|-mthreads|-kthread|-Kthread|-pthread|-pthreads|--thread-safe \
      |-threads|-fopenmp|-openmp|-mp|-xopenmp|-omp|-qsmp=*)
	func_append compiler_flags " $arg"
	func_append compile_command " $arg"
	func_append finalize_command " $arg"
	case "$new_inherited_linker_flags " in
	    *" $arg "*) ;;
	    * ) func_append new_inherited_linker_flags " $arg" ;;
	esac
	continue
	;;

      -multi_module)
	single_module="${wl}-multi_module"
	continue
	;;

      -no-fast-install)
	fast_install=no
	continue
	;;

      -no-install)
	case $host in
	*-*-cygwin* | *-*-mingw* | *-*-pw32* | *-*-os2* | *-*-darwin* | *-cegcc*)
	  # The PATH hackery in wrapper scripts is required on Windows
	  # and Darwin in order for the loader to find any dlls it needs.
	  func_warning "\`-no-install' is ignored for $host"
	  func_warning "assuming \`-no-fast-install' instead"
	  fast_install=no
	  ;;
	*) no_install=yes ;;
	esac
	continue
	;;

      -no-undefined)
	allow_undefined=no
	continue
	;;

      -objectlist)
	prev=objectlist
	continue
	;;

      -o) prev=output ;;

      -precious-files-regex)
	prev=precious_regex
	continue
	;;

      -release)
	prev=release
	continue
	;;

      -rpath)
	prev=rpath
	continue
	;;

      -R)
	prev=xrpath
	continue
	;;

      -R*)
	func_stripname '-R' '' "$arg"
	dir=$func_stripname_result
	# We need an absolute path.
	case $dir in
	[\\/]* | [A-Za-z]:[\\/]*) ;;
	=*)
	  func_stripname '=' '' "$dir"
	  dir=$lt_sysroot$func_stripname_result
	  ;;
	*)
	  func_fatal_error "only absolute run-paths are allowed"
	  ;;
	esac
	case "$xrpath " in
	*" $dir "*) ;;
	*) func_append xrpath " $dir" ;;
	esac
	continue
	;;

      -shared)
	# The effects of -shared are defined in a previous loop.
	continue
	;;

      -shrext)
	prev=shrext
	continue
	;;

      -static | -static-libtool-libs)
	# The effects of -static are defined in a previous loop.
	# We used to do the same as -all-static on platforms that
	# didn't have a PIC flag, but the assumption that the effects
	# would be equivalent was wrong.  It would break on at least
	# Digital Unix and AIX.
	continue
	;;

      -thread-safe)
	thread_safe=yes
	continue
	;;

      -version-info)
	prev=vinfo
	continue
	;;

      -version-number)
	prev=vinfo
	vinfo_number=yes
	continue
	;;

      -weak)
        prev=weak
	continue
	;;

      -Wc,*)
	func_stripname '-Wc,' '' "$arg"
	args=$func_stripname_result
	arg=
	save_ifs="$IFS"; IFS=','
	for flag in $args; do
	  IFS="$save_ifs"
          func_quote_for_eval "$flag"
	  func_append arg " $func_quote_for_eval_result"
	  func_append compiler_flags " $func_quote_for_eval_result"
	done
	IFS="$save_ifs"
	func_stripname ' ' '' "$arg"
	arg=$func_stripname_result
	;;

      -Wl,*)
	func_stripname '-Wl,' '' "$arg"
	args=$func_stripname_result
	arg=
	save_ifs="$IFS"; IFS=','
	for flag in $args; do
	  IFS="$save_ifs"
          func_quote_for_eval "$flag"
	  func_append arg " $wl$func_quote_for_eval_result"
	  func_append compiler_flags " $wl$func_quote_for_eval_result"
	  func_append linker_flags " $func_quote_for_eval_result"
	done
	IFS="$save_ifs"
	func_stripname ' ' '' "$arg"
	arg=$func_stripname_result
	;;

      -Xcompiler)
	prev=xcompiler
	continue
	;;

      -Xlinker)
	prev=xlinker
	continue
	;;

      -XCClinker)
	prev=xcclinker
	continue
	;;

      # -msg_* for osf cc
      -msg_*)
	func_quote_for_eval "$arg"
	arg="$func_quote_for_eval_result"
	;;

      # Flags to be passed through unchanged, with rationale:
      # -64, -mips[0-9]      enable 64-bit mode for the SGI compiler
      # -r[0-9][0-9]*        specify processor for the SGI compiler
      # -xarch=*, -xtarget=* enable 64-bit mode for the Sun compiler
      # +DA*, +DD*           enable 64-bit mode for the HP compiler
      # -q*                  compiler args for the IBM compiler
      # -m*, -t[45]*, -txscale* architecture-specific flags for GCC
      # -F/path              path to uninstalled frameworks, gcc on darwin
      # -p, -pg, --coverage, -fprofile-*  profiling flags for GCC
      # @file                GCC response files
      # -tp=*                Portland pgcc target processor selection
      # --sysroot=*          for sysroot support
      # -O*, -flto*, -fwhopr*, -fuse-linker-plugin GCC link-time optimization
      -64|-mips[0-9]|-r[0-9][0-9]*|-xarch=*|-xtarget=*|+DA*|+DD*|-q*|-m*| \
      -t[45]*|-txscale*|-p|-pg|--coverage|-fprofile-*|-F*|@*|-tp=*|--sysroot=*| \
      -O*|-flto*|-fwhopr*|-fuse-linker-plugin)
        func_quote_for_eval "$arg"
	arg="$func_quote_for_eval_result"
        func_append compile_command " $arg"
        func_append finalize_command " $arg"
        func_append compiler_flags " $arg"
        continue
        ;;

      # Some other compiler flag.
      -* | +*)
        func_quote_for_eval "$arg"
	arg="$func_quote_for_eval_result"
	;;

      *.$objext)
	# A standard object.
	func_append objs " $arg"
	;;

      *.lo)
	# A libtool-controlled object.

	# Check to see that this really is a libtool object.
	if func_lalib_unsafe_p "$arg"; then
	  pic_object=
	  non_pic_object=

	  # Read the .lo file
	  func_source "$arg"

	  if test -z "$pic_object" ||
	     test -z "$non_pic_object" ||
	     test "$pic_object" = none &&
	     test "$non_pic_object" = none; then
	    func_fatal_error "cannot find name of object for \`$arg'"
	  fi

	  # Extract subdirectory from the argument.
	  func_dirname "$arg" "/" ""
	  xdir="$func_dirname_result"

	  if test "$pic_object" != none; then
	    # Prepend the subdirectory the object is found in.
	    pic_object="$xdir$pic_object"

	    if test "$prev" = dlfiles; then
	      if test "$build_libtool_libs" = yes && test "$dlopen_support" = yes; then
		func_append dlfiles " $pic_object"
		prev=
		continue
	      else
		# If libtool objects are unsupported, then we need to preload.
		prev=dlprefiles
	      fi
	    fi

	    # CHECK ME:  I think I busted this.  -Ossama
	    if test "$prev" = dlprefiles; then
	      # Preload the old-style object.
	      func_append dlprefiles " $pic_object"
	      prev=
	    fi

	    # A PIC object.
	    func_append libobjs " $pic_object"
	    arg="$pic_object"
	  fi

	  # Non-PIC object.
	  if test "$non_pic_object" != none; then
	    # Prepend the subdirectory the object is found in.
	    non_pic_object="$xdir$non_pic_object"

	    # A standard non-PIC object
	    func_append non_pic_objects " $non_pic_object"
	    if test -z "$pic_object" || test "$pic_object" = none ; then
	      arg="$non_pic_object"
	    fi
	  else
	    # If the PIC object exists, use it instead.
	    # $xdir was prepended to $pic_object above.
	    non_pic_object="$pic_object"
	    func_append non_pic_objects " $non_pic_object"
	  fi
	else
	  # Only an error if not doing a dry-run.
	  if $opt_dry_run; then
	    # Extract subdirectory from the argument.
	    func_dirname "$arg" "/" ""
	    xdir="$func_dirname_result"

	    func_lo2o "$arg"
	    pic_object=$xdir$objdir/$func_lo2o_result
	    non_pic_object=$xdir$func_lo2o_result
	    func_append libobjs " $pic_object"
	    func_append non_pic_objects " $non_pic_object"
	  else
	    func_fatal_error "\`$arg' is not a valid libtool object"
	  fi
	fi
	;;

      *.$libext)
	# An archive.
	func_append deplibs " $arg"
	func_append old_deplibs " $arg"
	continue
	;;

      *.la)
	# A libtool-controlled library.

	func_resolve_sysroot "$arg"
	if test "$prev" = dlfiles; then
	  # This library was specified with -dlopen.
	  func_append dlfiles " $func_resolve_sysroot_result"
	  prev=
	elif test "$prev" = dlprefiles; then
	  # The library was specified with -dlpreopen.
	  func_append dlprefiles " $func_resolve_sysroot_result"
	  prev=
	else
	  func_append deplibs " $func_resolve_sysroot_result"
	fi
	continue
	;;

      # Some other compiler argument.
      *)
	# Unknown arguments in both finalize_command and compile_command need
	# to be aesthetically quoted because they are evaled later.
	func_quote_for_eval "$arg"
	arg="$func_quote_for_eval_result"
	;;
      esac # arg

      # Now actually substitute the argument into the commands.
      if test -n "$arg"; then
	func_append compile_command " $arg"
	func_append finalize_command " $arg"
      fi
    done # argument parsing loop

    test -n "$prev" && \
      func_fatal_help "the \`$prevarg' option requires an argument"

    if test "$export_dynamic" = yes && test -n "$export_dynamic_flag_spec"; then
      eval arg=\"$export_dynamic_flag_spec\"
      func_append compile_command " $arg"
      func_append finalize_command " $arg"
    fi

    oldlibs=
    # calculate the name of the file, without its directory
    func_basename "$output"
    outputname="$func_basename_result"
    libobjs_save="$libobjs"

    if test -n "$shlibpath_var"; then
      # get the directories listed in $shlibpath_var
      eval shlib_search_path=\`\$ECHO \"\${$shlibpath_var}\" \| \$SED \'s/:/ /g\'\`
    else
      shlib_search_path=
    fi
    eval sys_lib_search_path=\"$sys_lib_search_path_spec\"
    eval sys_lib_dlsearch_path=\"$sys_lib_dlsearch_path_spec\"

    func_dirname "$output" "/" ""
    output_objdir="$func_dirname_result$objdir"
    func_to_tool_file "$output_objdir/"
    tool_output_objdir=$func_to_tool_file_result
    # Create the object directory.
    func_mkdir_p "$output_objdir"

    # Determine the type of output
    case $output in
    "")
      func_fatal_help "you must specify an output file"
      ;;
    *.$libext) linkmode=oldlib ;;
    *.lo | *.$objext) linkmode=obj ;;
    *.la) linkmode=lib ;;
    *) linkmode=prog ;; # Anything else should be a program.
    esac

    specialdeplibs=

    libs=
    # Find all interdependent deplibs by searching for libraries
    # that are linked more than once (e.g. -la -lb -la)
    for deplib in $deplibs; do
      if $opt_preserve_dup_deps ; then
	case "$libs " in
	*" $deplib "*) func_append specialdeplibs " $deplib" ;;
	esac
      fi
      func_append libs " $deplib"
    done

    if test "$linkmode" = lib; then
      libs="$predeps $libs $compiler_lib_search_path $postdeps"

      # Compute libraries that are listed more than once in $predeps
      # $postdeps and mark them as special (i.e., whose duplicates are
      # not to be eliminated).
      pre_post_deps=
      if $opt_duplicate_compiler_generated_deps; then
	for pre_post_dep in $predeps $postdeps; do
	  case "$pre_post_deps " in
	  *" $pre_post_dep "*) func_append specialdeplibs " $pre_post_deps" ;;
	  esac
	  func_append pre_post_deps " $pre_post_dep"
	done
      fi
      pre_post_deps=
    fi

    deplibs=
    newdependency_libs=
    newlib_search_path=
    need_relink=no # whether we're linking any uninstalled libtool libraries
    notinst_deplibs= # not-installed libtool libraries
    notinst_path= # paths that contain not-installed libtool libraries

    case $linkmode in
    lib)
	passes="conv dlpreopen link"
	for file in $dlfiles $dlprefiles; do
	  case $file in
	  *.la) ;;
	  *)
	    func_fatal_help "libraries can \`-dlopen' only libtool libraries: $file"
	    ;;
	  esac
	done
	;;
    prog)
	compile_deplibs=
	finalize_deplibs=
	alldeplibs=no
	newdlfiles=
	newdlprefiles=
	passes="conv scan dlopen dlpreopen link"
	;;
    *)  passes="conv"
	;;
    esac

    for pass in $passes; do
      # The preopen pass in lib mode reverses $deplibs; put it back here
      # so that -L comes before libs that need it for instance...
      if test "$linkmode,$pass" = "lib,link"; then
	## FIXME: Find the place where the list is rebuilt in the wrong
	##        order, and fix it there properly
        tmp_deplibs=
	for deplib in $deplibs; do
	  tmp_deplibs="$deplib $tmp_deplibs"
	done
	deplibs="$tmp_deplibs"
      fi

      if test "$linkmode,$pass" = "lib,link" ||
	 test "$linkmode,$pass" = "prog,scan"; then
	libs="$deplibs"
	deplibs=
      fi
      if test "$linkmode" = prog; then
	case $pass in
	dlopen) libs="$dlfiles" ;;
	dlpreopen) libs="$dlprefiles" ;;
	link) libs="$deplibs %DEPLIBS% $dependency_libs" ;;
	esac
      fi
      if test "$linkmode,$pass" = "lib,dlpreopen"; then
	# Collect and forward deplibs of preopened libtool libs
	for lib in $dlprefiles; do
	  # Ignore non-libtool-libs
	  dependency_libs=
	  func_resolve_sysroot "$lib"
	  case $lib in
	  *.la)	func_source "$func_resolve_sysroot_result" ;;
	  esac

	  # Collect preopened libtool deplibs, except any this library
	  # has declared as weak libs
	  for deplib in $dependency_libs; do
	    func_basename "$deplib"
            deplib_base=$func_basename_result
	    case " $weak_libs " in
	    *" $deplib_base "*) ;;
	    *) func_append deplibs " $deplib" ;;
	    esac
	  done
	done
	libs="$dlprefiles"
      fi
      if test "$pass" = dlopen; then
	# Collect dlpreopened libraries
	save_deplibs="$deplibs"
	deplibs=
      fi

      for deplib in $libs; do
	lib=
	found=no
	case $deplib in
	-mt|-mthreads|-kthread|-Kthread|-pthread|-pthreads|--thread-safe \
        |-threads|-fopenmp|-openmp|-mp|-xopenmp|-omp|-qsmp=*)
	  if test "$linkmode,$pass" = "prog,link"; then
	    compile_deplibs="$deplib $compile_deplibs"
	    finalize_deplibs="$deplib $finalize_deplibs"
	  else
	    func_append compiler_flags " $deplib"
	    if test "$linkmode" = lib ; then
		case "$new_inherited_linker_flags " in
		    *" $deplib "*) ;;
		    * ) func_append new_inherited_linker_flags " $deplib" ;;
		esac
	    fi
	  fi
	  continue
	  ;;
	-l*)
	  if test "$linkmode" != lib && test "$linkmode" != prog; then
	    func_warning "\`-l' is ignored for archives/objects"
	    continue
	  fi
	  func_stripname '-l' '' "$deplib"
	  name=$func_stripname_result
	  if test "$linkmode" = lib; then
	    searchdirs="$newlib_search_path $lib_search_path $compiler_lib_search_dirs $sys_lib_search_path $shlib_search_path"
	  else
	    searchdirs="$newlib_search_path $lib_search_path $sys_lib_search_path $shlib_search_path"
	  fi
	  for searchdir in $searchdirs; do
	    for search_ext in .la $std_shrext .so .a; do
	      # Search the libtool library
	      lib="$searchdir/lib${name}${search_ext}"
	      if test -f "$lib"; then
		if test "$search_ext" = ".la"; then
		  found=yes
		else
		  found=no
		fi
		break 2
	      fi
	    done
	  done
	  if test "$found" != yes; then
	    # deplib doesn't seem to be a libtool library
	    if test "$linkmode,$pass" = "prog,link"; then
	      compile_deplibs="$deplib $compile_deplibs"
	      finalize_deplibs="$deplib $finalize_deplibs"
	    else
	      deplibs="$deplib $deplibs"
	      test "$linkmode" = lib && newdependency_libs="$deplib $newdependency_libs"
	    fi
	    continue
	  else # deplib is a libtool library
	    # If $allow_libtool_libs_with_static_runtimes && $deplib is a stdlib,
	    # We need to do some special things here, and not later.
	    if test "X$allow_libtool_libs_with_static_runtimes" = "Xyes" ; then
	      case " $predeps $postdeps " in
	      *" $deplib "*)
		if func_lalib_p "$lib"; then
		  library_names=
		  old_library=
		  func_source "$lib"
		  for l in $old_library $library_names; do
		    ll="$l"
		  done
		  if test "X$ll" = "X$old_library" ; then # only static version available
		    found=no
		    func_dirname "$lib" "" "."
		    ladir="$func_dirname_result"
		    lib=$ladir/$old_library
		    if test "$linkmode,$pass" = "prog,link"; then
		      compile_deplibs="$deplib $compile_deplibs"
		      finalize_deplibs="$deplib $finalize_deplibs"
		    else
		      deplibs="$deplib $deplibs"
		      test "$linkmode" = lib && newdependency_libs="$deplib $newdependency_libs"
		    fi
		    continue
		  fi
		fi
		;;
	      *) ;;
	      esac
	    fi
	  fi
	  ;; # -l
	*.ltframework)
	  if test "$linkmode,$pass" = "prog,link"; then
	    compile_deplibs="$deplib $compile_deplibs"
	    finalize_deplibs="$deplib $finalize_deplibs"
	  else
	    deplibs="$deplib $deplibs"
	    if test "$linkmode" = lib ; then
		case "$new_inherited_linker_flags " in
		    *" $deplib "*) ;;
		    * ) func_append new_inherited_linker_flags " $deplib" ;;
		esac
	    fi
	  fi
	  continue
	  ;;
	-L*)
	  case $linkmode in
	  lib)
	    deplibs="$deplib $deplibs"
	    test "$pass" = conv && continue
	    newdependency_libs="$deplib $newdependency_libs"
	    func_stripname '-L' '' "$deplib"
	    func_resolve_sysroot "$func_stripname_result"
	    func_append newlib_search_path " $func_resolve_sysroot_result"
	    ;;
	  prog)
	    if test "$pass" = conv; then
	      deplibs="$deplib $deplibs"
	      continue
	    fi
	    if test "$pass" = scan; then
	      deplibs="$deplib $deplibs"
	    else
	      compile_deplibs="$deplib $compile_deplibs"
	      finalize_deplibs="$deplib $finalize_deplibs"
	    fi
	    func_stripname '-L' '' "$deplib"
	    func_resolve_sysroot "$func_stripname_result"
	    func_append newlib_search_path " $func_resolve_sysroot_result"
	    ;;
	  *)
	    func_warning "\`-L' is ignored for archives/objects"
	    ;;
	  esac # linkmode
	  continue
	  ;; # -L
	-R*)
	  if test "$pass" = link; then
	    func_stripname '-R' '' "$deplib"
	    func_resolve_sysroot "$func_stripname_result"
	    dir=$func_resolve_sysroot_result
	    # Make sure the xrpath contains only unique directories.
	    case "$xrpath " in
	    *" $dir "*) ;;
	    *) func_append xrpath " $dir" ;;
	    esac
	  fi
	  deplibs="$deplib $deplibs"
	  continue
	  ;;
	*.la)
	  func_resolve_sysroot "$deplib"
	  lib=$func_resolve_sysroot_result
	  ;;
	*.$libext)
	  if test "$pass" = conv; then
	    deplibs="$deplib $deplibs"
	    continue
	  fi
	  case $linkmode in
	  lib)
	    # Linking convenience modules into shared libraries is allowed,
	    # but linking other static libraries is non-portable.
	    case " $dlpreconveniencelibs " in
	    *" $deplib "*) ;;
	    *)
	      valid_a_lib=no
	      case $deplibs_check_method in
		match_pattern*)
		  set dummy $deplibs_check_method; shift
		  match_pattern_regex=`expr "$deplibs_check_method" : "$1 \(.*\)"`
		  if eval "\$ECHO \"$deplib\"" 2>/dev/null | $SED 10q \
		    | $EGREP "$match_pattern_regex" > /dev/null; then
		    valid_a_lib=yes
		  fi
		;;
		pass_all)
		  valid_a_lib=yes
		;;
	      esac
	      if test "$valid_a_lib" != yes; then
		echo
		$ECHO "*** Warning: Trying to link with static lib archive $deplib."
		echo "*** I have the capability to make that library automatically link in when"
		echo "*** you link to this library.  But I can only do this if you have a"
		echo "*** shared version of the library, which you do not appear to have"
		echo "*** because the file extensions .$libext of this argument makes me believe"
		echo "*** that it is just a static archive that I should not use here."
	      else
		echo
		$ECHO "*** Warning: Linking the shared library $output against the"
		$ECHO "*** static library $deplib is not portable!"
		deplibs="$deplib $deplibs"
	      fi
	      ;;
	    esac
	    continue
	    ;;
	  prog)
	    if test "$pass" != link; then
	      deplibs="$deplib $deplibs"
	    else
	      compile_deplibs="$deplib $compile_deplibs"
	      finalize_deplibs="$deplib $finalize_deplibs"
	    fi
	    continue
	    ;;
	  esac # linkmode
	  ;; # *.$libext
	*.lo | *.$objext)
	  if test "$pass" = conv; then
	    deplibs="$deplib $deplibs"
	  elif test "$linkmode" = prog; then
	    if test "$pass" = dlpreopen || test "$dlopen_support" != yes || test "$build_libtool_libs" = no; then
	      # If there is no dlopen support or we're linking statically,
	      # we need to preload.
	      func_append newdlprefiles " $deplib"
	      compile_deplibs="$deplib $compile_deplibs"
	      finalize_deplibs="$deplib $finalize_deplibs"
	    else
	      func_append newdlfiles " $deplib"
	    fi
	  fi
	  continue
	  ;;
	%DEPLIBS%)
	  alldeplibs=yes
	  continue
	  ;;
	esac # case $deplib

	if test "$found" = yes || test -f "$lib"; then :
	else
	  func_fatal_error "cannot find the library \`$lib' or unhandled argument \`$deplib'"
	fi

	# Check to see that this really is a libtool archive.
	func_lalib_unsafe_p "$lib" \
	  || func_fatal_error "\`$lib' is not a valid libtool archive"

	func_dirname "$lib" "" "."
	ladir="$func_dirname_result"

	dlname=
	dlopen=
	dlpreopen=
	libdir=
	library_names=
	old_library=
	inherited_linker_flags=
	# If the library was installed with an old release of libtool,
	# it will not redefine variables installed, or shouldnotlink
	installed=yes
	shouldnotlink=no
	avoidtemprpath=


	# Read the .la file
	func_source "$lib"

	# Convert "-framework foo" to "foo.ltframework"
	if test -n "$inherited_linker_flags"; then
	  tmp_inherited_linker_flags=`$ECHO "$inherited_linker_flags" | $SED 's/-framework \([^ $]*\)/\1.ltframework/g'`
	  for tmp_inherited_linker_flag in $tmp_inherited_linker_flags; do
	    case " $new_inherited_linker_flags " in
	      *" $tmp_inherited_linker_flag "*) ;;
	      *) func_append new_inherited_linker_flags " $tmp_inherited_linker_flag";;
	    esac
	  done
	fi
	dependency_libs=`$ECHO " $dependency_libs" | $SED 's% \([^ $]*\).ltframework% -framework \1%g'`
	if test "$linkmode,$pass" = "lib,link" ||
	   test "$linkmode,$pass" = "prog,scan" ||
	   { test "$linkmode" != prog && test "$linkmode" != lib; }; then
	  test -n "$dlopen" && func_append dlfiles " $dlopen"
	  test -n "$dlpreopen" && func_append dlprefiles " $dlpreopen"
	fi

	if test "$pass" = conv; then
	  # Only check for convenience libraries
	  deplibs="$lib $deplibs"
	  if test -z "$libdir"; then
	    if test -z "$old_library"; then
	      func_fatal_error "cannot find name of link library for \`$lib'"
	    fi
	    # It is a libtool convenience library, so add in its objects.
	    func_append convenience " $ladir/$objdir/$old_library"
	    func_append old_convenience " $ladir/$objdir/$old_library"
	  elif test "$linkmode" != prog && test "$linkmode" != lib; then
	    func_fatal_error "\`$lib' is not a convenience library"
	  fi
	  tmp_libs=
	  for deplib in $dependency_libs; do
	    deplibs="$deplib $deplibs"
	    if $opt_preserve_dup_deps ; then
	      case "$tmp_libs " in
	      *" $deplib "*) func_append specialdeplibs " $deplib" ;;
	      esac
	    fi
	    func_append tmp_libs " $deplib"
	  done
	  continue
	fi # $pass = conv


	# Get the name of the library we link against.
	linklib=
	if test -n "$old_library" &&
	   { test "$prefer_static_libs" = yes ||
	     test "$prefer_static_libs,$installed" = "built,no"; }; then
	  linklib=$old_library
	else
	  for l in $old_library $library_names; do
	    linklib="$l"
	  done
	fi
	if test -z "$linklib"; then
	  func_fatal_error "cannot find name of link library for \`$lib'"
	fi

	# This library was specified with -dlopen.
	if test "$pass" = dlopen; then
	  if test -z "$libdir"; then
	    func_fatal_error "cannot -dlopen a convenience library: \`$lib'"
	  fi
	  if test -z "$dlname" ||
	     test "$dlopen_support" != yes ||
	     test "$build_libtool_libs" = no; then
	    # If there is no dlname, no dlopen support or we're linking
	    # statically, we need to preload.  We also need to preload any
	    # dependent libraries so libltdl's deplib preloader doesn't
	    # bomb out in the load deplibs phase.
	    func_append dlprefiles " $lib $dependency_libs"
	  else
	    func_append newdlfiles " $lib"
	  fi
	  continue
	fi # $pass = dlopen

	# We need an absolute path.
	case $ladir in
	[\\/]* | [A-Za-z]:[\\/]*) abs_ladir="$ladir" ;;
	*)
	  abs_ladir=`cd "$ladir" && pwd`
	  if test -z "$abs_ladir"; then
	    func_warning "cannot determine absolute directory name of \`$ladir'"
	    func_warning "passing it literally to the linker, although it might fail"
	    abs_ladir="$ladir"
	  fi
	  ;;
	esac
	func_basename "$lib"
	laname="$func_basename_result"

	# Find the relevant object directory and library name.
	if test "X$installed" = Xyes; then
	  if test ! -f "$lt_sysroot$libdir/$linklib" && test -f "$abs_ladir/$linklib"; then
	    func_warning "library \`$lib' was moved."
	    dir="$ladir"
	    absdir="$abs_ladir"
	    libdir="$abs_ladir"
	  else
	    dir="$lt_sysroot$libdir"
	    absdir="$lt_sysroot$libdir"
	  fi
	  test "X$hardcode_automatic" = Xyes && avoidtemprpath=yes
	else
	  if test ! -f "$ladir/$objdir/$linklib" && test -f "$abs_ladir/$linklib"; then
	    dir="$ladir"
	    absdir="$abs_ladir"
	    # Remove this search path later
	    func_append notinst_path " $abs_ladir"
	  else
	    dir="$ladir/$objdir"
	    absdir="$abs_ladir/$objdir"
	    # Remove this search path later
	    func_append notinst_path " $abs_ladir"
	  fi
	fi # $installed = yes
	func_stripname 'lib' '.la' "$laname"
	name=$func_stripname_result

	# This library was specified with -dlpreopen.
	if test "$pass" = dlpreopen; then
	  if test -z "$libdir" && test "$linkmode" = prog; then
	    func_fatal_error "only libraries may -dlpreopen a convenience library: \`$lib'"
	  fi
	  case "$host" in
	    # special handling for platforms with PE-DLLs.
	    *cygwin* | *mingw* | *cegcc* )
	      # Linker will automatically link against shared library if both
	      # static and shared are present.  Therefore, ensure we extract
	      # symbols from the import library if a shared library is present
	      # (otherwise, the dlopen module name will be incorrect).  We do
	      # this by putting the import library name into $newdlprefiles.
	      # We recover the dlopen module name by 'saving' the la file
	      # name in a special purpose variable, and (later) extracting the
	      # dlname from the la file.
	      if test -n "$dlname"; then
	        func_tr_sh "$dir/$linklib"
	        eval "libfile_$func_tr_sh_result=\$abs_ladir/\$laname"
	        func_append newdlprefiles " $dir/$linklib"
	      else
	        func_append newdlprefiles " $dir/$old_library"
	        # Keep a list of preopened convenience libraries to check
	        # that they are being used correctly in the link pass.
	        test -z "$libdir" && \
	          func_append dlpreconveniencelibs " $dir/$old_library"
	      fi
	    ;;
	    * )
	      # Prefer using a static library (so that no silly _DYNAMIC symbols
	      # are required to link).
	      if test -n "$old_library"; then
	        func_append newdlprefiles " $dir/$old_library"
	        # Keep a list of preopened convenience libraries to check
	        # that they are being used correctly in the link pass.
	        test -z "$libdir" && \
	          func_append dlpreconveniencelibs " $dir/$old_library"
	      # Otherwise, use the dlname, so that lt_dlopen finds it.
	      elif test -n "$dlname"; then
	        func_append newdlprefiles " $dir/$dlname"
	      else
	        func_append newdlprefiles " $dir/$linklib"
	      fi
	    ;;
	  esac
	fi # $pass = dlpreopen

	if test -z "$libdir"; then
	  # Link the convenience library
	  if test "$linkmode" = lib; then
	    deplibs="$dir/$old_library $deplibs"
	  elif test "$linkmode,$pass" = "prog,link"; then
	    compile_deplibs="$dir/$old_library $compile_deplibs"
	    finalize_deplibs="$dir/$old_library $finalize_deplibs"
	  else
	    deplibs="$lib $deplibs" # used for prog,scan pass
	  fi
	  continue
	fi


	if test "$linkmode" = prog && test "$pass" != link; then
	  func_append newlib_search_path " $ladir"
	  deplibs="$lib $deplibs"

	  linkalldeplibs=no
	  if test "$link_all_deplibs" != no || test -z "$library_names" ||
	     test "$build_libtool_libs" = no; then
	    linkalldeplibs=yes
	  fi

	  tmp_libs=
	  for deplib in $dependency_libs; do
	    case $deplib in
	    -L*) func_stripname '-L' '' "$deplib"
	         func_resolve_sysroot "$func_stripname_result"
	         func_append newlib_search_path " $func_resolve_sysroot_result"
		 ;;
	    esac
	    # Need to link against all dependency_libs?
	    if test "$linkalldeplibs" = yes; then
	      deplibs="$deplib $deplibs"
	    else
	      # Need to hardcode shared library paths
	      # or/and link against static libraries
	      newdependency_libs="$deplib $newdependency_libs"
	    fi
	    if $opt_preserve_dup_deps ; then
	      case "$tmp_libs " in
	      *" $deplib "*) func_append specialdeplibs " $deplib" ;;
	      esac
	    fi
	    func_append tmp_libs " $deplib"
	  done # for deplib
	  continue
	fi # $linkmode = prog...

	if test "$linkmode,$pass" = "prog,link"; then
	  if test -n "$library_names" &&
	     { { test "$prefer_static_libs" = no ||
	         test "$prefer_static_libs,$installed" = "built,yes"; } ||
	       test -z "$old_library"; }; then
	    # We need to hardcode the library path
	    if test -n "$shlibpath_var" && test -z "$avoidtemprpath" ; then
	      # Make sure the rpath contains only unique directories.
	      case "$temp_rpath:" in
	      *"$absdir:"*) ;;
	      *) func_append temp_rpath "$absdir:" ;;
	      esac
	    fi

	    # Hardcode the library path.
	    # Skip directories that are in the system default run-time
	    # search path.
	    case " $sys_lib_dlsearch_path " in
	    *" $absdir "*) ;;
	    *)
	      case "$compile_rpath " in
	      *" $absdir "*) ;;
	      *) func_append compile_rpath " $absdir" ;;
	      esac
	      ;;
	    esac
	    case " $sys_lib_dlsearch_path " in
	    *" $libdir "*) ;;
	    *)
	      case "$finalize_rpath " in
	      *" $libdir "*) ;;
	      *) func_append finalize_rpath " $libdir" ;;
	      esac
	      ;;
	    esac
	  fi # $linkmode,$pass = prog,link...

	  if test "$alldeplibs" = yes &&
	     { test "$deplibs_check_method" = pass_all ||
	       { test "$build_libtool_libs" = yes &&
		 test -n "$library_names"; }; }; then
	    # We only need to search for static libraries
	    continue
	  fi
	fi

	link_static=no # Whether the deplib will be linked statically
	use_static_libs=$prefer_static_libs
	if test "$use_static_libs" = built && test "$installed" = yes; then
	  use_static_libs=no
	fi
	if test -n "$library_names" &&
	   { test "$use_static_libs" = no || test -z "$old_library"; }; then
	  case $host in
	  *cygwin* | *mingw* | *cegcc*)
	      # No point in relinking DLLs because paths are not encoded
	      func_append notinst_deplibs " $lib"
	      need_relink=no
	    ;;
	  *)
	    if test "$installed" = no; then
	      func_append notinst_deplibs " $lib"
	      need_relink=yes
	    fi
	    ;;
	  esac
	  # This is a shared library

	  # Warn about portability, can't link against -module's on some
	  # systems (darwin).  Don't bleat about dlopened modules though!
	  dlopenmodule=""
	  for dlpremoduletest in $dlprefiles; do
	    if test "X$dlpremoduletest" = "X$lib"; then
	      dlopenmodule="$dlpremoduletest"
	      break
	    fi
	  done
	  if test -z "$dlopenmodule" && test "$shouldnotlink" = yes && test "$pass" = link; then
	    echo
	    if test "$linkmode" = prog; then
	      $ECHO "*** Warning: Linking the executable $output against the loadable module"
	    else
	      $ECHO "*** Warning: Linking the shared library $output against the loadable module"
	    fi
	    $ECHO "*** $linklib is not portable!"
	  fi
	  if test "$linkmode" = lib &&
	     test "$hardcode_into_libs" = yes; then
	    # Hardcode the library path.
	    # Skip directories that are in the system default run-time
	    # search path.
	    case " $sys_lib_dlsearch_path " in
	    *" $absdir "*) ;;
	    *)
	      case "$compile_rpath " in
	      *" $absdir "*) ;;
	      *) func_append compile_rpath " $absdir" ;;
	      esac
	      ;;
	    esac
	    case " $sys_lib_dlsearch_path " in
	    *" $libdir "*) ;;
	    *)
	      case "$finalize_rpath " in
	      *" $libdir "*) ;;
	      *) func_append finalize_rpath " $libdir" ;;
	      esac
	      ;;
	    esac
	  fi

	  if test -n "$old_archive_from_expsyms_cmds"; then
	    # figure out the soname
	    set dummy $library_names
	    shift
	    realname="$1"
	    shift
	    libname=`eval "\\$ECHO \"$libname_spec\""`
	    # use dlname if we got it. it's perfectly good, no?
	    if test -n "$dlname"; then
	      soname="$dlname"
	    elif test -n "$soname_spec"; then
	      # bleh windows
	      case $host in
	      *cygwin* | mingw* | *cegcc*)
	        func_arith $current - $age
		major=$func_arith_result
		versuffix="-$major"
		;;
	      esac
	      eval soname=\"$soname_spec\"
	    else
	      soname="$realname"
	    fi

	    # Make a new name for the extract_expsyms_cmds to use
	    soroot="$soname"
	    func_basename "$soroot"
	    soname="$func_basename_result"
	    func_stripname 'lib' '.dll' "$soname"
	    newlib=libimp-$func_stripname_result.a

	    # If the library has no export list, then create one now
	    if test -f "$output_objdir/$soname-def"; then :
	    else
	      func_verbose "extracting exported symbol list from \`$soname'"
	      func_execute_cmds "$extract_expsyms_cmds" 'exit $?'
	    fi

	    # Create $newlib
	    if test -f "$output_objdir/$newlib"; then :; else
	      func_verbose "generating import library for \`$soname'"
	      func_execute_cmds "$old_archive_from_expsyms_cmds" 'exit $?'
	    fi
	    # make sure the library variables are pointing to the new library
	    dir=$output_objdir
	    linklib=$newlib
	  fi # test -n "$old_archive_from_expsyms_cmds"

	  if test "$linkmode" = prog || test "$opt_mode" != relink; then
	    add_shlibpath=
	    add_dir=
	    add=
	    lib_linked=yes
	    case $hardcode_action in
	    immediate | unsupported)
	      if test "$hardcode_direct" = no; then
		add="$dir/$linklib"
		case $host in
		  *-*-sco3.2v5.0.[024]*) add_dir="-L$dir" ;;
		  *-*-sysv4*uw2*) add_dir="-L$dir" ;;
		  *-*-sysv5OpenUNIX* | *-*-sysv5UnixWare7.[01].[10]* | \
		    *-*-unixware7*) add_dir="-L$dir" ;;
		  *-*-darwin* )
		    # if the lib is a (non-dlopened) module then we can not
		    # link against it, someone is ignoring the earlier warnings
		    if /usr/bin/file -L $add 2> /dev/null |
			 $GREP ": [^:]* bundle" >/dev/null ; then
		      if test "X$dlopenmodule" != "X$lib"; then
			$ECHO "*** Warning: lib $linklib is a module, not a shared library"
			if test -z "$old_library" ; then
			  echo
			  echo "*** And there doesn't seem to be a static archive available"
			  echo "*** The link will probably fail, sorry"
			else
			  add="$dir/$old_library"
			fi
		      elif test -n "$old_library"; then
			add="$dir/$old_library"
		      fi
		    fi
		esac
	      elif test "$hardcode_minus_L" = no; then
		case $host in
		*-*-sunos*) add_shlibpath="$dir" ;;
		esac
		add_dir="-L$dir"
		add="-l$name"
	      elif test "$hardcode_shlibpath_var" = no; then
		add_shlibpath="$dir"
		add="-l$name"
	      else
		lib_linked=no
	      fi
	      ;;
	    relink)
	      if test "$hardcode_direct" = yes &&
	         test "$hardcode_direct_absolute" = no; then
		add="$dir/$linklib"
	      elif test "$hardcode_minus_L" = yes; then
		add_dir="-L$absdir"
		# Try looking first in the location we're being installed to.
		if test -n "$inst_prefix_dir"; then
		  case $libdir in
		    [\\/]*)
		      func_append add_dir " -L$inst_prefix_dir$libdir"
		      ;;
		  esac
		fi
		add="-l$name"
	      elif test "$hardcode_shlibpath_var" = yes; then
		add_shlibpath="$dir"
		add="-l$name"
	      else
		lib_linked=no
	      fi
	      ;;
	    *) lib_linked=no ;;
	    esac

	    if test "$lib_linked" != yes; then
	      func_fatal_configuration "unsupported hardcode properties"
	    fi

	    if test -n "$add_shlibpath"; then
	      case :$compile_shlibpath: in
	      *":$add_shlibpath:"*) ;;
	      *) func_append compile_shlibpath "$add_shlibpath:" ;;
	      esac
	    fi
	    if test "$linkmode" = prog; then
	      test -n "$add_dir" && compile_deplibs="$add_dir $compile_deplibs"
	      test -n "$add" && compile_deplibs="$add $compile_deplibs"
	    else
	      test -n "$add_dir" && deplibs="$add_dir $deplibs"
	      test -n "$add" && deplibs="$add $deplibs"
	      if test "$hardcode_direct" != yes &&
		 test "$hardcode_minus_L" != yes &&
		 test "$hardcode_shlibpath_var" = yes; then
		case :$finalize_shlibpath: in
		*":$libdir:"*) ;;
		*) func_append finalize_shlibpath "$libdir:" ;;
		esac
	      fi
	    fi
	  fi

	  if test "$linkmode" = prog || test "$opt_mode" = relink; then
	    add_shlibpath=
	    add_dir=
	    add=
	    # Finalize command for both is simple: just hardcode it.
	    if test "$hardcode_direct" = yes &&
	       test "$hardcode_direct_absolute" = no; then
	      add="$libdir/$linklib"
	    elif test "$hardcode_minus_L" = yes; then
	      add_dir="-L$libdir"
	      add="-l$name"
	    elif test "$hardcode_shlibpath_var" = yes; then
	      case :$finalize_shlibpath: in
	      *":$libdir:"*) ;;
	      *) func_append finalize_shlibpath "$libdir:" ;;
	      esac
	      add="-l$name"
	    elif test "$hardcode_automatic" = yes; then
	      if test -n "$inst_prefix_dir" &&
		 test -f "$inst_prefix_dir$libdir/$linklib" ; then
		add="$inst_prefix_dir$libdir/$linklib"
	      else
		add="$libdir/$linklib"
	      fi
	    else
	      # We cannot seem to hardcode it, guess we'll fake it.
	      add_dir="-L$libdir"
	      # Try looking first in the location we're being installed to.
	      if test -n "$inst_prefix_dir"; then
		case $libdir in
		  [\\/]*)
		    func_append add_dir " -L$inst_prefix_dir$libdir"
		    ;;
		esac
	      fi
	      add="-l$name"
	    fi

	    if test "$linkmode" = prog; then
	      test -n "$add_dir" && finalize_deplibs="$add_dir $finalize_deplibs"
	      test -n "$add" && finalize_deplibs="$add $finalize_deplibs"
	    else
	      test -n "$add_dir" && deplibs="$add_dir $deplibs"
	      test -n "$add" && deplibs="$add $deplibs"
	    fi
	  fi
	elif test "$linkmode" = prog; then
	  # Here we assume that one of hardcode_direct or hardcode_minus_L
	  # is not unsupported.  This is valid on all known static and
	  # shared platforms.
	  if test "$hardcode_direct" != unsupported; then
	    test -n "$old_library" && linklib="$old_library"
	    compile_deplibs="$dir/$linklib $compile_deplibs"
	    finalize_deplibs="$dir/$linklib $finalize_deplibs"
	  else
	    compile_deplibs="-l$name -L$dir $compile_deplibs"
	    finalize_deplibs="-l$name -L$dir $finalize_deplibs"
	  fi
	elif test "$build_libtool_libs" = yes; then
	  # Not a shared library
	  if test "$deplibs_check_method" != pass_all; then
	    # We're trying link a shared library against a static one
	    # but the system doesn't support it.

	    # Just print a warning and add the library to dependency_libs so
	    # that the program can be linked against the static library.
	    echo
	    $ECHO "*** Warning: This system can not link to static lib archive $lib."
	    echo "*** I have the capability to make that library automatically link in when"
	    echo "*** you link to this library.  But I can only do this if you have a"
	    echo "*** shared version of the library, which you do not appear to have."
	    if test "$module" = yes; then
	      echo "*** But as you try to build a module library, libtool will still create "
	      echo "*** a static module, that should work as long as the dlopening application"
	      echo "*** is linked with the -dlopen flag to resolve symbols at runtime."
	      if test -z "$global_symbol_pipe"; then
		echo
		echo "*** However, this would only work if libtool was able to extract symbol"
		echo "*** lists from a program, using \`nm' or equivalent, but libtool could"
		echo "*** not find such a program.  So, this module is probably useless."
		echo "*** \`nm' from GNU binutils and a full rebuild may help."
	      fi
	      if test "$build_old_libs" = no; then
		build_libtool_libs=module
		build_old_libs=yes
	      else
		build_libtool_libs=no
	      fi
	    fi
	  else
	    deplibs="$dir/$old_library $deplibs"
	    link_static=yes
	  fi
	fi # link shared/static library?

	if test "$linkmode" = lib; then
	  if test -n "$dependency_libs" &&
	     { test "$hardcode_into_libs" != yes ||
	       test "$build_old_libs" = yes ||
	       test "$link_static" = yes; }; then
	    # Extract -R from dependency_libs
	    temp_deplibs=
	    for libdir in $dependency_libs; do
	      case $libdir in
	      -R*) func_stripname '-R' '' "$libdir"
	           temp_xrpath=$func_stripname_result
		   case " $xrpath " in
		   *" $temp_xrpath "*) ;;
		   *) func_append xrpath " $temp_xrpath";;
		   esac;;
	      *) func_append temp_deplibs " $libdir";;
	      esac
	    done
	    dependency_libs="$temp_deplibs"
	  fi

	  func_append newlib_search_path " $absdir"
	  # Link against this library
	  test "$link_static" = no && newdependency_libs="$abs_ladir/$laname $newdependency_libs"
	  # ... and its dependency_libs
	  tmp_libs=
	  for deplib in $dependency_libs; do
	    newdependency_libs="$deplib $newdependency_libs"
	    case $deplib in
              -L*) func_stripname '-L' '' "$deplib"
                   func_resolve_sysroot "$func_stripname_result";;
              *) func_resolve_sysroot "$deplib" ;;
            esac
	    if $opt_preserve_dup_deps ; then
	      case "$tmp_libs " in
	      *" $func_resolve_sysroot_result "*)
                func_append specialdeplibs " $func_resolve_sysroot_result" ;;
	      esac
	    fi
	    func_append tmp_libs " $func_resolve_sysroot_result"
	  done

	  if test "$link_all_deplibs" != no; then
	    # Add the search paths of all dependency libraries
	    for deplib in $dependency_libs; do
	      path=
	      case $deplib in
	      -L*) path="$deplib" ;;
	      *.la)
	        func_resolve_sysroot "$deplib"
	        deplib=$func_resolve_sysroot_result
	        func_dirname "$deplib" "" "."
		dir=$func_dirname_result
		# We need an absolute path.
		case $dir in
		[\\/]* | [A-Za-z]:[\\/]*) absdir="$dir" ;;
		*)
		  absdir=`cd "$dir" && pwd`
		  if test -z "$absdir"; then
		    func_warning "cannot determine absolute directory name of \`$dir'"
		    absdir="$dir"
		  fi
		  ;;
		esac
		if $GREP "^installed=no" $deplib > /dev/null; then
		case $host in
		*-*-darwin*)
		  depdepl=
		  eval deplibrary_names=`${SED} -n -e 's/^library_names=\(.*\)$/\1/p' $deplib`
		  if test -n "$deplibrary_names" ; then
		    for tmp in $deplibrary_names ; do
		      depdepl=$tmp
		    done
		    if test -f "$absdir/$objdir/$depdepl" ; then
		      depdepl="$absdir/$objdir/$depdepl"
		      darwin_install_name=`${OTOOL} -L $depdepl | awk '{if (NR == 2) {print $1;exit}}'`
                      if test -z "$darwin_install_name"; then
                          darwin_install_name=`${OTOOL64} -L $depdepl  | awk '{if (NR == 2) {print $1;exit}}'`
                      fi
		      func_append compiler_flags " ${wl}-dylib_file ${wl}${darwin_install_name}:${depdepl}"
		      func_append linker_flags " -dylib_file ${darwin_install_name}:${depdepl}"
		      path=
		    fi
		  fi
		  ;;
		*)
		  path="-L$absdir/$objdir"
		  ;;
		esac
		else
		  eval libdir=`${SED} -n -e 's/^libdir=\(.*\)$/\1/p' $deplib`
		  test -z "$libdir" && \
		    func_fatal_error "\`$deplib' is not a valid libtool archive"
		  test "$absdir" != "$libdir" && \
		    func_warning "\`$deplib' seems to be moved"

		  path="-L$absdir"
		fi
		;;
	      esac
	      case " $deplibs " in
	      *" $path "*) ;;
	      *) deplibs="$path $deplibs" ;;
	      esac
	    done
	  fi # link_all_deplibs != no
	fi # linkmode = lib
      done # for deplib in $libs
      if test "$pass" = link; then
	if test "$linkmode" = "prog"; then
	  compile_deplibs="$new_inherited_linker_flags $compile_deplibs"
	  finalize_deplibs="$new_inherited_linker_flags $finalize_deplibs"
	else
	  compiler_flags="$compiler_flags "`$ECHO " $new_inherited_linker_flags" | $SED 's% \([^ $]*\).ltframework% -framework \1%g'`
	fi
      fi
      dependency_libs="$newdependency_libs"
      if test "$pass" = dlpreopen; then
	# Link the dlpreopened libraries before other libraries
	for deplib in $save_deplibs; do
	  deplibs="$deplib $deplibs"
	done
      fi
      if test "$pass" != dlopen; then
	if test "$pass" != conv; then
	  # Make sure lib_search_path contains only unique directories.
	  lib_search_path=
	  for dir in $newlib_search_path; do
	    case "$lib_search_path " in
	    *" $dir "*) ;;
	    *) func_append lib_search_path " $dir" ;;
	    esac
	  done
	  newlib_search_path=
	fi

	if test "$linkmode,$pass" != "prog,link"; then
	  vars="deplibs"
	else
	  vars="compile_deplibs finalize_deplibs"
	fi
	for var in $vars dependency_libs; do
	  # Add libraries to $var in reverse order
	  eval tmp_libs=\"\$$var\"
	  new_libs=
	  for deplib in $tmp_libs; do
	    # FIXME: Pedantically, this is the right thing to do, so
	    #        that some nasty dependency loop isn't accidentally
	    #        broken:
	    #new_libs="$deplib $new_libs"
	    # Pragmatically, this seems to cause very few problems in
	    # practice:
	    case $deplib in
	    -L*) new_libs="$deplib $new_libs" ;;
	    -R*) ;;
	    *)
	      # And here is the reason: when a library appears more
	      # than once as an explicit dependence of a library, or
	      # is implicitly linked in more than once by the
	      # compiler, it is considered special, and multiple
	      # occurrences thereof are not removed.  Compare this
	      # with having the same library being listed as a
	      # dependency of multiple other libraries: in this case,
	      # we know (pedantically, we assume) the library does not
	      # need to be listed more than once, so we keep only the
	      # last copy.  This is not always right, but it is rare
	      # enough that we require users that really mean to play
	      # such unportable linking tricks to link the library
	      # using -Wl,-lname, so that libtool does not consider it
	      # for duplicate removal.
	      case " $specialdeplibs " in
	      *" $deplib "*) new_libs="$deplib $new_libs" ;;
	      *)
		case " $new_libs " in
		*" $deplib "*) ;;
		*) new_libs="$deplib $new_libs" ;;
		esac
		;;
	      esac
	      ;;
	    esac
	  done
	  tmp_libs=
	  for deplib in $new_libs; do
	    case $deplib in
	    -L*)
	      case " $tmp_libs " in
	      *" $deplib "*) ;;
	      *) func_append tmp_libs " $deplib" ;;
	      esac
	      ;;
	    *) func_append tmp_libs " $deplib" ;;
	    esac
	  done
	  eval $var=\"$tmp_libs\"
	done # for var
      fi
      # Last step: remove runtime libs from dependency_libs
      # (they stay in deplibs)
      tmp_libs=
      for i in $dependency_libs ; do
	case " $predeps $postdeps $compiler_lib_search_path " in
	*" $i "*)
	  i=""
	  ;;
	esac
	if test -n "$i" ; then
	  func_append tmp_libs " $i"
	fi
      done
      dependency_libs=$tmp_libs
    done # for pass
    if test "$linkmode" = prog; then
      dlfiles="$newdlfiles"
    fi
    if test "$linkmode" = prog || test "$linkmode" = lib; then
      dlprefiles="$newdlprefiles"
    fi

    case $linkmode in
    oldlib)
      if test -n "$dlfiles$dlprefiles" || test "$dlself" != no; then
	func_warning "\`-dlopen' is ignored for archives"
      fi

      case " $deplibs" in
      *\ -l* | *\ -L*)
	func_warning "\`-l' and \`-L' are ignored for archives" ;;
      esac

      test -n "$rpath" && \
	func_warning "\`-rpath' is ignored for archives"

      test -n "$xrpath" && \
	func_warning "\`-R' is ignored for archives"

      test -n "$vinfo" && \
	func_warning "\`-version-info/-version-number' is ignored for archives"

      test -n "$release" && \
	func_warning "\`-release' is ignored for archives"

      test -n "$export_symbols$export_symbols_regex" && \
	func_warning "\`-export-symbols' is ignored for archives"

      # Now set the variables for building old libraries.
      build_libtool_libs=no
      oldlibs="$output"
      func_append objs "$old_deplibs"
      ;;

    lib)
      # Make sure we only generate libraries of the form `libNAME.la'.
      case $outputname in
      lib*)
	func_stripname 'lib' '.la' "$outputname"
	name=$func_stripname_result
	eval shared_ext=\"$shrext_cmds\"
	eval libname=\"$libname_spec\"
	;;
      *)
	test "$module" = no && \
	  func_fatal_help "libtool library \`$output' must begin with \`lib'"

	if test "$need_lib_prefix" != no; then
	  # Add the "lib" prefix for modules if required
	  func_stripname '' '.la' "$outputname"
	  name=$func_stripname_result
	  eval shared_ext=\"$shrext_cmds\"
	  eval libname=\"$libname_spec\"
	else
	  func_stripname '' '.la' "$outputname"
	  libname=$func_stripname_result
	fi
	;;
      esac

      if test -n "$objs"; then
	if test "$deplibs_check_method" != pass_all; then
	  func_fatal_error "cannot build libtool library \`$output' from non-libtool objects on this host:$objs"
	else
	  echo
	  $ECHO "*** Warning: Linking the shared library $output against the non-libtool"
	  $ECHO "*** objects $objs is not portable!"
	  func_append libobjs " $objs"
	fi
      fi

      test "$dlself" != no && \
	func_warning "\`-dlopen self' is ignored for libtool libraries"

      set dummy $rpath
      shift
      test "$#" -gt 1 && \
	func_warning "ignoring multiple \`-rpath's for a libtool library"

      install_libdir="$1"

      oldlibs=
      if test -z "$rpath"; then
	if test "$build_libtool_libs" = yes; then
	  # Building a libtool convenience library.
	  # Some compilers have problems with a `.al' extension so
	  # convenience libraries should have the same extension an
	  # archive normally would.
	  oldlibs="$output_objdir/$libname.$libext $oldlibs"
	  build_libtool_libs=convenience
	  build_old_libs=yes
	fi

	test -n "$vinfo" && \
	  func_warning "\`-version-info/-version-number' is ignored for convenience libraries"

	test -n "$release" && \
	  func_warning "\`-release' is ignored for convenience libraries"
      else

	# Parse the version information argument.
	save_ifs="$IFS"; IFS=':'
	set dummy $vinfo 0 0 0
	shift
	IFS="$save_ifs"

	test -n "$7" && \
	  func_fatal_help "too many parameters to \`-version-info'"

	# convert absolute version numbers to libtool ages
	# this retains compatibility with .la files and attempts
	# to make the code below a bit more comprehensible

	case $vinfo_number in
	yes)
	  number_major="$1"
	  number_minor="$2"
	  number_revision="$3"
	  #
	  # There are really only two kinds -- those that
	  # use the current revision as the major version
	  # and those that subtract age and use age as
	  # a minor version.  But, then there is irix
	  # which has an extra 1 added just for fun
	  #
	  case $version_type in
	  # correct linux to gnu/linux during the next big refactor
	  darwin|linux|osf|windows|none)
	    func_arith $number_major + $number_minor
	    current=$func_arith_result
	    age="$number_minor"
	    revision="$number_revision"
	    ;;
	  freebsd-aout|freebsd-elf|qnx|sunos)
	    current="$number_major"
	    revision="$number_minor"
	    age="0"
	    ;;
	  irix|nonstopux)
	    func_arith $number_major + $number_minor
	    current=$func_arith_result
	    age="$number_minor"
	    revision="$number_minor"
	    lt_irix_increment=no
	    ;;
	  esac
	  ;;
	no)
	  current="$1"
	  revision="$2"
	  age="$3"
	  ;;
	esac

	# Check that each of the things are valid numbers.
	case $current in
	0|[1-9]|[1-9][0-9]|[1-9][0-9][0-9]|[1-9][0-9][0-9][0-9]|[1-9][0-9][0-9][0-9][0-9]) ;;
	*)
	  func_error "CURRENT \`$current' must be a nonnegative integer"
	  func_fatal_error "\`$vinfo' is not valid version information"
	  ;;
	esac

	case $revision in
	0|[1-9]|[1-9][0-9]|[1-9][0-9][0-9]|[1-9][0-9][0-9][0-9]|[1-9][0-9][0-9][0-9][0-9]) ;;
	*)
	  func_error "REVISION \`$revision' must be a nonnegative integer"
	  func_fatal_error "\`$vinfo' is not valid version information"
	  ;;
	esac

	case $age in
	0|[1-9]|[1-9][0-9]|[1-9][0-9][0-9]|[1-9][0-9][0-9][0-9]|[1-9][0-9][0-9][0-9][0-9]) ;;
	*)
	  func_error "AGE \`$age' must be a nonnegative integer"
	  func_fatal_error "\`$vinfo' is not valid version information"
	  ;;
	esac

	if test "$age" -gt "$current"; then
	  func_error "AGE \`$age' is greater than the current interface number \`$current'"
	  func_fatal_error "\`$vinfo' is not valid version information"
	fi

	# Calculate the version variables.
	major=
	versuffix=
	verstring=
	case $version_type in
	none) ;;

	darwin)
	  # Like Linux, but with the current version available in
	  # verstring for coding it into the library header
	  func_arith $current - $age
	  major=.$func_arith_result
	  versuffix="$major.$age.$revision"
	  # Darwin ld doesn't like 0 for these options...
	  func_arith $current + 1
	  minor_current=$func_arith_result
	  xlcverstring="${wl}-compatibility_version ${wl}$minor_current ${wl}-current_version ${wl}$minor_current.$revision"
	  verstring="-compatibility_version $minor_current -current_version $minor_current.$revision"
	  ;;

	freebsd-aout)
	  major=".$current"
	  versuffix=".$current.$revision";
	  ;;

	freebsd-elf)
	  major=".$current"
	  versuffix=".$current"
	  ;;

	irix | nonstopux)
	  if test "X$lt_irix_increment" = "Xno"; then
	    func_arith $current - $age
	  else
	    func_arith $current - $age + 1
	  fi
	  major=$func_arith_result

	  case $version_type in
	    nonstopux) verstring_prefix=nonstopux ;;
	    *)         verstring_prefix=sgi ;;
	  esac
	  verstring="$verstring_prefix$major.$revision"

	  # Add in all the interfaces that we are compatible with.
	  loop=$revision
	  while test "$loop" -ne 0; do
	    func_arith $revision - $loop
	    iface=$func_arith_result
	    func_arith $loop - 1
	    loop=$func_arith_result
	    verstring="$verstring_prefix$major.$iface:$verstring"
	  done

	  # Before this point, $major must not contain `.'.
	  major=.$major
	  versuffix="$major.$revision"
	  ;;

	linux) # correct to gnu/linux during the next big refactor
	  func_arith $current - $age
	  major=.$func_arith_result
	  versuffix="$major.$age.$revision"
	  ;;

	osf)
	  func_arith $current - $age
	  major=.$func_arith_result
	  versuffix=".$current.$age.$revision"
	  verstring="$current.$age.$revision"

	  # Add in all the interfaces that we are compatible with.
	  loop=$age
	  while test "$loop" -ne 0; do
	    func_arith $current - $loop
	    iface=$func_arith_result
	    func_arith $loop - 1
	    loop=$func_arith_result
	    verstring="$verstring:${iface}.0"
	  done

	  # Make executables depend on our current version.
	  func_append verstring ":${current}.0"
	  ;;

	qnx)
	  major=".$current"
	  versuffix=".$current"
	  ;;

	sunos)
	  major=".$current"
	  versuffix=".$current.$revision"
	  ;;

	windows)
	  # Use '-' rather than '.', since we only want one
	  # extension on DOS 8.3 filesystems.
	  func_arith $current - $age
	  major=$func_arith_result
	  versuffix="-$major"
	  ;;

	*)
	  func_fatal_configuration "unknown library version type \`$version_type'"
	  ;;
	esac

	# Clear the version info if we defaulted, and they specified a release.
	if test -z "$vinfo" && test -n "$release"; then
	  major=
	  case $version_type in
	  darwin)
	    # we can't check for "0.0" in archive_cmds due to quoting
	    # problems, so we reset it completely
	    verstring=
	    ;;
	  *)
	    verstring="0.0"
	    ;;
	  esac
	  if test "$need_version" = no; then
	    versuffix=
	  else
	    versuffix=".0.0"
	  fi
	fi

	# Remove version info from name if versioning should be avoided
	if test "$avoid_version" = yes && test "$need_version" = no; then
	  major=
	  versuffix=
	  verstring=""
	fi

	# Check to see if the archive will have undefined symbols.
	if test "$allow_undefined" = yes; then
	  if test "$allow_undefined_flag" = unsupported; then
	    func_warning "undefined symbols not allowed in $host shared libraries"
	    build_libtool_libs=no
	    build_old_libs=yes
	  fi
	else
	  # Don't allow undefined symbols.
	  allow_undefined_flag="$no_undefined_flag"
	fi

      fi

      func_generate_dlsyms "$libname" "$libname" "yes"
      func_append libobjs " $symfileobj"
      test "X$libobjs" = "X " && libobjs=

      if test "$opt_mode" != relink; then
	# Remove our outputs, but don't remove object files since they
	# may have been created when compiling PIC objects.
	removelist=
	tempremovelist=`$ECHO "$output_objdir/*"`
	for p in $tempremovelist; do
	  case $p in
	    *.$objext | *.gcno)
	       ;;
	    $output_objdir/$outputname | $output_objdir/$libname.* | $output_objdir/${libname}${release}.*)
	       if test "X$precious_files_regex" != "X"; then
		 if $ECHO "$p" | $EGREP -e "$precious_files_regex" >/dev/null 2>&1
		 then
		   continue
		 fi
	       fi
	       func_append removelist " $p"
	       ;;
	    *) ;;
	  esac
	done
	test -n "$removelist" && \
	  func_show_eval "${RM}r \$removelist"
      fi

      # Now set the variables for building old libraries.
      if test "$build_old_libs" = yes && test "$build_libtool_libs" != convenience ; then
	func_append oldlibs " $output_objdir/$libname.$libext"

	# Transform .lo files to .o files.
	oldobjs="$objs "`$ECHO "$libobjs" | $SP2NL | $SED "/\.${libext}$/d; $lo2o" | $NL2SP`
      fi

      # Eliminate all temporary directories.
      #for path in $notinst_path; do
      #	lib_search_path=`$ECHO "$lib_search_path " | $SED "s% $path % %g"`
      #	deplibs=`$ECHO "$deplibs " | $SED "s% -L$path % %g"`
      #	dependency_libs=`$ECHO "$dependency_libs " | $SED "s% -L$path % %g"`
      #done

      if test -n "$xrpath"; then
	# If the user specified any rpath flags, then add them.
	temp_xrpath=
	for libdir in $xrpath; do
	  func_replace_sysroot "$libdir"
	  func_append temp_xrpath " -R$func_replace_sysroot_result"
	  case "$finalize_rpath " in
	  *" $libdir "*) ;;
	  *) func_append finalize_rpath " $libdir" ;;
	  esac
	done
	if test "$hardcode_into_libs" != yes || test "$build_old_libs" = yes; then
	  dependency_libs="$temp_xrpath $dependency_libs"
	fi
      fi

      # Make sure dlfiles contains only unique files that won't be dlpreopened
      old_dlfiles="$dlfiles"
      dlfiles=
      for lib in $old_dlfiles; do
	case " $dlprefiles $dlfiles " in
	*" $lib "*) ;;
	*) func_append dlfiles " $lib" ;;
	esac
      done

      # Make sure dlprefiles contains only unique files
      old_dlprefiles="$dlprefiles"
      dlprefiles=
      for lib in $old_dlprefiles; do
	case "$dlprefiles " in
	*" $lib "*) ;;
	*) func_append dlprefiles " $lib" ;;
	esac
      done

      if test "$build_libtool_libs" = yes; then
	if test -n "$rpath"; then
	  case $host in
	  *-*-cygwin* | *-*-mingw* | *-*-pw32* | *-*-os2* | *-*-beos* | *-cegcc* | *-*-haiku*)
	    # these systems don't actually have a c library (as such)!
	    ;;
	  *-*-rhapsody* | *-*-darwin1.[012])
	    # Rhapsody C library is in the System framework
	    func_append deplibs " System.ltframework"
	    ;;
	  *-*-netbsd*)
	    # Don't link with libc until the a.out ld.so is fixed.
	    ;;
	  *-*-openbsd* | *-*-freebsd* | *-*-dragonfly*)
	    # Do not include libc due to us having libc/libc_r.
	    ;;
	  *-*-sco3.2v5* | *-*-sco5v6*)
	    # Causes problems with __ctype
	    ;;
	  *-*-sysv4.2uw2* | *-*-sysv5* | *-*-unixware* | *-*-OpenUNIX*)
	    # Compiler inserts libc in the correct place for threads to work
	    ;;
	  *)
	    # Add libc to deplibs on all other systems if necessary.
	    if test "$build_libtool_need_lc" = "yes"; then
	      func_append deplibs " -lc"
	    fi
	    ;;
	  esac
	fi

	# Transform deplibs into only deplibs that can be linked in shared.
	name_save=$name
	libname_save=$libname
	release_save=$release
	versuffix_save=$versuffix
	major_save=$major
	# I'm not sure if I'm treating the release correctly.  I think
	# release should show up in the -l (ie -lgmp5) so we don't want to
	# add it in twice.  Is that correct?
	release=""
	versuffix=""
	major=""
	newdeplibs=
	droppeddeps=no
	case $deplibs_check_method in
	pass_all)
	  # Don't check for shared/static.  Everything works.
	  # This might be a little naive.  We might want to check
	  # whether the library exists or not.  But this is on
	  # osf3 & osf4 and I'm not really sure... Just
	  # implementing what was already the behavior.
	  newdeplibs=$deplibs
	  ;;
	test_compile)
	  # This code stresses the "libraries are programs" paradigm to its
	  # limits. Maybe even breaks it.  We compile a program, linking it
	  # against the deplibs as a proxy for the library.  Then we can check
	  # whether they linked in statically or dynamically with ldd.
	  $opt_dry_run || $RM conftest.c
	  cat > conftest.c <<EOF
	  int main() { return 0; }
EOF
	  $opt_dry_run || $RM conftest
	  if $LTCC $LTCFLAGS -o conftest conftest.c $deplibs; then
	    ldd_output=`ldd conftest`
	    for i in $deplibs; do
	      case $i in
	      -l*)
		func_stripname -l '' "$i"
		name=$func_stripname_result
		if test "X$allow_libtool_libs_with_static_runtimes" = "Xyes" ; then
		  case " $predeps $postdeps " in
		  *" $i "*)
		    func_append newdeplibs " $i"
		    i=""
		    ;;
		  esac
		fi
		if test -n "$i" ; then
		  libname=`eval "\\$ECHO \"$libname_spec\""`
		  deplib_matches=`eval "\\$ECHO \"$library_names_spec\""`
		  set dummy $deplib_matches; shift
		  deplib_match=$1
		  if test `expr "$ldd_output" : ".*$deplib_match"` -ne 0 ; then
		    func_append newdeplibs " $i"
		  else
		    droppeddeps=yes
		    echo
		    $ECHO "*** Warning: dynamic linker does not accept needed library $i."
		    echo "*** I have the capability to make that library automatically link in when"
		    echo "*** you link to this library.  But I can only do this if you have a"
		    echo "*** shared version of the library, which I believe you do not have"
		    echo "*** because a test_compile did reveal that the linker did not use it for"
		    echo "*** its dynamic dependency list that programs get resolved with at runtime."
		  fi
		fi
		;;
	      *)
		func_append newdeplibs " $i"
		;;
	      esac
	    done
	  else
	    # Error occurred in the first compile.  Let's try to salvage
	    # the situation: Compile a separate program for each library.
	    for i in $deplibs; do
	      case $i in
	      -l*)
		func_stripname -l '' "$i"
		name=$func_stripname_result
		$opt_dry_run || $RM conftest
		if $LTCC $LTCFLAGS -o conftest conftest.c $i; then
		  ldd_output=`ldd conftest`
		  if test "X$allow_libtool_libs_with_static_runtimes" = "Xyes" ; then
		    case " $predeps $postdeps " in
		    *" $i "*)
		      func_append newdeplibs " $i"
		      i=""
		      ;;
		    esac
		  fi
		  if test -n "$i" ; then
		    libname=`eval "\\$ECHO \"$libname_spec\""`
		    deplib_matches=`eval "\\$ECHO \"$library_names_spec\""`
		    set dummy $deplib_matches; shift
		    deplib_match=$1
		    if test `expr "$ldd_output" : ".*$deplib_match"` -ne 0 ; then
		      func_append newdeplibs " $i"
		    else
		      droppeddeps=yes
		      echo
		      $ECHO "*** Warning: dynamic linker does not accept needed library $i."
		      echo "*** I have the capability to make that library automatically link in when"
		      echo "*** you link to this library.  But I can only do this if you have a"
		      echo "*** shared version of the library, which you do not appear to have"
		      echo "*** because a test_compile did reveal that the linker did not use this one"
		      echo "*** as a dynamic dependency that programs can get resolved with at runtime."
		    fi
		  fi
		else
		  droppeddeps=yes
		  echo
		  $ECHO "*** Warning!  Library $i is needed by this library but I was not able to"
		  echo "*** make it link in!  You will probably need to install it or some"
		  echo "*** library that it depends on before this library will be fully"
		  echo "*** functional.  Installing it before continuing would be even better."
		fi
		;;
	      *)
		func_append newdeplibs " $i"
		;;
	      esac
	    done
	  fi
	  ;;
	file_magic*)
	  set dummy $deplibs_check_method; shift
	  file_magic_regex=`expr "$deplibs_check_method" : "$1 \(.*\)"`
	  for a_deplib in $deplibs; do
	    case $a_deplib in
	    -l*)
	      func_stripname -l '' "$a_deplib"
	      name=$func_stripname_result
	      if test "X$allow_libtool_libs_with_static_runtimes" = "Xyes" ; then
		case " $predeps $postdeps " in
		*" $a_deplib "*)
		  func_append newdeplibs " $a_deplib"
		  a_deplib=""
		  ;;
		esac
	      fi
	      if test -n "$a_deplib" ; then
		libname=`eval "\\$ECHO \"$libname_spec\""`
		if test -n "$file_magic_glob"; then
		  libnameglob=`func_echo_all "$libname" | $SED -e $file_magic_glob`
		else
		  libnameglob=$libname
		fi
		test "$want_nocaseglob" = yes && nocaseglob=`shopt -p nocaseglob`
		for i in $lib_search_path $sys_lib_search_path $shlib_search_path; do
		  if test "$want_nocaseglob" = yes; then
		    shopt -s nocaseglob
		    potential_libs=`ls $i/$libnameglob[.-]* 2>/dev/null`
		    $nocaseglob
		  else
		    potential_libs=`ls $i/$libnameglob[.-]* 2>/dev/null`
		  fi
		  for potent_lib in $potential_libs; do
		      # Follow soft links.
		      if ls -lLd "$potent_lib" 2>/dev/null |
			 $GREP " -> " >/dev/null; then
			continue
		      fi
		      # The statement above tries to avoid entering an
		      # endless loop below, in case of cyclic links.
		      # We might still enter an endless loop, since a link
		      # loop can be closed while we follow links,
		      # but so what?
		      potlib="$potent_lib"
		      while test -h "$potlib" 2>/dev/null; do
			potliblink=`ls -ld $potlib | ${SED} 's/.* -> //'`
			case $potliblink in
			[\\/]* | [A-Za-z]:[\\/]*) potlib="$potliblink";;
			*) potlib=`$ECHO "$potlib" | $SED 's,[^/]*$,,'`"$potliblink";;
			esac
		      done
		      if eval $file_magic_cmd \"\$potlib\" 2>/dev/null |
			 $SED -e 10q |
			 $EGREP "$file_magic_regex" > /dev/null; then
			func_append newdeplibs " $a_deplib"
			a_deplib=""
			break 2
		      fi
		  done
		done
	      fi
	      if test -n "$a_deplib" ; then
		droppeddeps=yes
		echo
		$ECHO "*** Warning: linker path does not have real file for library $a_deplib."
		echo "*** I have the capability to make that library automatically link in when"
		echo "*** you link to this library.  But I can only do this if you have a"
		echo "*** shared version of the library, which you do not appear to have"
		echo "*** because I did check the linker path looking for a file starting"
		if test -z "$potlib" ; then
		  $ECHO "*** with $libname but no candidates were found. (...for file magic test)"
		else
		  $ECHO "*** with $libname and none of the candidates passed a file format test"
		  $ECHO "*** using a file magic. Last file checked: $potlib"
		fi
	      fi
	      ;;
	    *)
	      # Add a -L argument.
	      func_append newdeplibs " $a_deplib"
	      ;;
	    esac
	  done # Gone through all deplibs.
	  ;;
	match_pattern*)
	  set dummy $deplibs_check_method; shift
	  match_pattern_regex=`expr "$deplibs_check_method" : "$1 \(.*\)"`
	  for a_deplib in $deplibs; do
	    case $a_deplib in
	    -l*)
	      func_stripname -l '' "$a_deplib"
	      name=$func_stripname_result
	      if test "X$allow_libtool_libs_with_static_runtimes" = "Xyes" ; then
		case " $predeps $postdeps " in
		*" $a_deplib "*)
		  func_append newdeplibs " $a_deplib"
		  a_deplib=""
		  ;;
		esac
	      fi
	      if test -n "$a_deplib" ; then
		libname=`eval "\\$ECHO \"$libname_spec\""`
		for i in $lib_search_path $sys_lib_search_path $shlib_search_path; do
		  potential_libs=`ls $i/$libname[.-]* 2>/dev/null`
		  for potent_lib in $potential_libs; do
		    potlib="$potent_lib" # see symlink-check above in file_magic test
		    if eval "\$ECHO \"$potent_lib\"" 2>/dev/null | $SED 10q | \
		       $EGREP "$match_pattern_regex" > /dev/null; then
		      func_append newdeplibs " $a_deplib"
		      a_deplib=""
		      break 2
		    fi
		  done
		done
	      fi
	      if test -n "$a_deplib" ; then
		droppeddeps=yes
		echo
		$ECHO "*** Warning: linker path does not have real file for library $a_deplib."
		echo "*** I have the capability to make that library automatically link in when"
		echo "*** you link to this library.  But I can only do this if you have a"
		echo "*** shared version of the library, which you do not appear to have"
		echo "*** because I did check the linker path looking for a file starting"
		if test -z "$potlib" ; then
		  $ECHO "*** with $libname but no candidates were found. (...for regex pattern test)"
		else
		  $ECHO "*** with $libname and none of the candidates passed a file format test"
		  $ECHO "*** using a regex pattern. Last file checked: $potlib"
		fi
	      fi
	      ;;
	    *)
	      # Add a -L argument.
	      func_append newdeplibs " $a_deplib"
	      ;;
	    esac
	  done # Gone through all deplibs.
	  ;;
	none | unknown | *)
	  newdeplibs=""
	  tmp_deplibs=`$ECHO " $deplibs" | $SED 's/ -lc$//; s/ -[LR][^ ]*//g'`
	  if test "X$allow_libtool_libs_with_static_runtimes" = "Xyes" ; then
	    for i in $predeps $postdeps ; do
	      # can't use Xsed below, because $i might contain '/'
	      tmp_deplibs=`$ECHO " $tmp_deplibs" | $SED "s,$i,,"`
	    done
	  fi
	  case $tmp_deplibs in
	  *[!\	\ ]*)
	    echo
	    if test "X$deplibs_check_method" = "Xnone"; then
	      echo "*** Warning: inter-library dependencies are not supported in this platform."
	    else
	      echo "*** Warning: inter-library dependencies are not known to be supported."
	    fi
	    echo "*** All declared inter-library dependencies are being dropped."
	    droppeddeps=yes
	    ;;
	  esac
	  ;;
	esac
	versuffix=$versuffix_save
	major=$major_save
	release=$release_save
	libname=$libname_save
	name=$name_save

	case $host in
	*-*-rhapsody* | *-*-darwin1.[012])
	  # On Rhapsody replace the C library with the System framework
	  newdeplibs=`$ECHO " $newdeplibs" | $SED 's/ -lc / System.ltframework /'`
	  ;;
	esac

	if test "$droppeddeps" = yes; then
	  if test "$module" = yes; then
	    echo
	    echo "*** Warning: libtool could not satisfy all declared inter-library"
	    $ECHO "*** dependencies of module $libname.  Therefore, libtool will create"
	    echo "*** a static module, that should work as long as the dlopening"
	    echo "*** application is linked with the -dlopen flag."
	    if test -z "$global_symbol_pipe"; then
	      echo
	      echo "*** However, this would only work if libtool was able to extract symbol"
	      echo "*** lists from a program, using \`nm' or equivalent, but libtool could"
	      echo "*** not find such a program.  So, this module is probably useless."
	      echo "*** \`nm' from GNU binutils and a full rebuild may help."
	    fi
	    if test "$build_old_libs" = no; then
	      oldlibs="$output_objdir/$libname.$libext"
	      build_libtool_libs=module
	      build_old_libs=yes
	    else
	      build_libtool_libs=no
	    fi
	  else
	    echo "*** The inter-library dependencies that have been dropped here will be"
	    echo "*** automatically added whenever a program is linked with this library"
	    echo "*** or is declared to -dlopen it."

	    if test "$allow_undefined" = no; then
	      echo
	      echo "*** Since this library must not contain undefined symbols,"
	      echo "*** because either the platform does not support them or"
	      echo "*** it was explicitly requested with -no-undefined,"
	      echo "*** libtool will only create a static version of it."
	      if test "$build_old_libs" = no; then
		oldlibs="$output_objdir/$libname.$libext"
		build_libtool_libs=module
		build_old_libs=yes
	      else
		build_libtool_libs=no
	      fi
	    fi
	  fi
	fi
	# Done checking deplibs!
	deplibs=$newdeplibs
      fi
      # Time to change all our "foo.ltframework" stuff back to "-framework foo"
      case $host in
	*-*-darwin*)
	  newdeplibs=`$ECHO " $newdeplibs" | $SED 's% \([^ $]*\).ltframework% -framework \1%g'`
	  new_inherited_linker_flags=`$ECHO " $new_inherited_linker_flags" | $SED 's% \([^ $]*\).ltframework% -framework \1%g'`
	  deplibs=`$ECHO " $deplibs" | $SED 's% \([^ $]*\).ltframework% -framework \1%g'`
	  ;;
      esac

      # move library search paths that coincide with paths to not yet
      # installed libraries to the beginning of the library search list
      new_libs=
      for path in $notinst_path; do
	case " $new_libs " in
	*" -L$path/$objdir "*) ;;
	*)
	  case " $deplibs " in
	  *" -L$path/$objdir "*)
	    func_append new_libs " -L$path/$objdir" ;;
	  esac
	  ;;
	esac
      done
      for deplib in $deplibs; do
	case $deplib in
	-L*)
	  case " $new_libs " in
	  *" $deplib "*) ;;
	  *) func_append new_libs " $deplib" ;;
	  esac
	  ;;
	*) func_append new_libs " $deplib" ;;
	esac
      done
      deplibs="$new_libs"

      # All the library-specific variables (install_libdir is set above).
      library_names=
      old_library=
      dlname=

      # Test again, we may have decided not to build it any more
      if test "$build_libtool_libs" = yes; then
	# Remove ${wl} instances when linking with ld.
	# FIXME: should test the right _cmds variable.
	case $archive_cmds in
	  *\$LD\ *) wl= ;;
        esac
	if test "$hardcode_into_libs" = yes; then
	  # Hardcode the library paths
	  hardcode_libdirs=
	  dep_rpath=
	  rpath="$finalize_rpath"
	  test "$opt_mode" != relink && rpath="$compile_rpath$rpath"
	  for libdir in $rpath; do
	    if test -n "$hardcode_libdir_flag_spec"; then
	      if test -n "$hardcode_libdir_separator"; then
		func_replace_sysroot "$libdir"
		libdir=$func_replace_sysroot_result
		if test -z "$hardcode_libdirs"; then
		  hardcode_libdirs="$libdir"
		else
		  # Just accumulate the unique libdirs.
		  case $hardcode_libdir_separator$hardcode_libdirs$hardcode_libdir_separator in
		  *"$hardcode_libdir_separator$libdir$hardcode_libdir_separator"*)
		    ;;
		  *)
		    func_append hardcode_libdirs "$hardcode_libdir_separator$libdir"
		    ;;
		  esac
		fi
	      else
		eval flag=\"$hardcode_libdir_flag_spec\"
		func_append dep_rpath " $flag"
	      fi
	    elif test -n "$runpath_var"; then
	      case "$perm_rpath " in
	      *" $libdir "*) ;;
	      *) func_append perm_rpath " $libdir" ;;
	      esac
	    fi
	  done
	  # Substitute the hardcoded libdirs into the rpath.
	  if test -n "$hardcode_libdir_separator" &&
	     test -n "$hardcode_libdirs"; then
	    libdir="$hardcode_libdirs"
	    eval "dep_rpath=\"$hardcode_libdir_flag_spec\""
	  fi
	  if test -n "$runpath_var" && test -n "$perm_rpath"; then
	    # We should set the runpath_var.
	    rpath=
	    for dir in $perm_rpath; do
	      func_append rpath "$dir:"
	    done
	    eval "$runpath_var='$rpath\$$runpath_var'; export $runpath_var"
	  fi
	  test -n "$dep_rpath" && deplibs="$dep_rpath $deplibs"
	fi

	shlibpath="$finalize_shlibpath"
	test "$opt_mode" != relink && shlibpath="$compile_shlibpath$shlibpath"
	if test -n "$shlibpath"; then
	  eval "$shlibpath_var='$shlibpath\$$shlibpath_var'; export $shlibpath_var"
	fi

	# Get the real and link names of the library.
	eval shared_ext=\"$shrext_cmds\"
	eval library_names=\"$library_names_spec\"
	set dummy $library_names
	shift
	realname="$1"
	shift

	if test -n "$soname_spec"; then
	  eval soname=\"$soname_spec\"
	else
	  soname="$realname"
	fi
	if test -z "$dlname"; then
	  dlname=$soname
	fi

	lib="$output_objdir/$realname"
	linknames=
	for link
	do
	  func_append linknames " $link"
	done

	# Use standard objects if they are pic
	test -z "$pic_flag" && libobjs=`$ECHO "$libobjs" | $SP2NL | $SED "$lo2o" | $NL2SP`
	test "X$libobjs" = "X " && libobjs=

	delfiles=
	if test -n "$export_symbols" && test -n "$include_expsyms"; then
	  $opt_dry_run || cp "$export_symbols" "$output_objdir/$libname.uexp"
	  export_symbols="$output_objdir/$libname.uexp"
	  func_append delfiles " $export_symbols"
	fi

	orig_export_symbols=
	case $host_os in
	cygwin* | mingw* | cegcc*)
	  if test -n "$export_symbols" && test -z "$export_symbols_regex"; then
	    # exporting using user supplied symfile
	    if test "x`$SED 1q $export_symbols`" != xEXPORTS; then
	      # and it's NOT already a .def file. Must figure out
	      # which of the given symbols are data symbols and tag
	      # them as such. So, trigger use of export_symbols_cmds.
	      # export_symbols gets reassigned inside the "prepare
	      # the list of exported symbols" if statement, so the
	      # include_expsyms logic still works.
	      orig_export_symbols="$export_symbols"
	      export_symbols=
	      always_export_symbols=yes
	    fi
	  fi
	  ;;
	esac

	# Prepare the list of exported symbols
	if test -z "$export_symbols"; then
	  if test "$always_export_symbols" = yes || test -n "$export_symbols_regex"; then
	    func_verbose "generating symbol list for \`$libname.la'"
	    export_symbols="$output_objdir/$libname.exp"
	    $opt_dry_run || $RM $export_symbols
	    cmds=$export_symbols_cmds
	    save_ifs="$IFS"; IFS='~'
	    for cmd1 in $cmds; do
	      IFS="$save_ifs"
	      # Take the normal branch if the nm_file_list_spec branch
	      # doesn't work or if tool conversion is not needed.
	      case $nm_file_list_spec~$to_tool_file_cmd in
		*~func_convert_file_noop | *~func_convert_file_msys_to_w32 | ~*)
		  try_normal_branch=yes
		  eval cmd=\"$cmd1\"
		  func_len " $cmd"
		  len=$func_len_result
		  ;;
		*)
		  try_normal_branch=no
		  ;;
	      esac
	      if test "$try_normal_branch" = yes \
		 && { test "$len" -lt "$max_cmd_len" \
		      || test "$max_cmd_len" -le -1; }
	      then
		func_show_eval "$cmd" 'exit $?'
		skipped_export=false
	      elif test -n "$nm_file_list_spec"; then
		func_basename "$output"
		output_la=$func_basename_result
		save_libobjs=$libobjs
		save_output=$output
		output=${output_objdir}/${output_la}.nm
		func_to_tool_file "$output"
		libobjs=$nm_file_list_spec$func_to_tool_file_result
		func_append delfiles " $output"
		func_verbose "creating $NM input file list: $output"
		for obj in $save_libobjs; do
		  func_to_tool_file "$obj"
		  $ECHO "$func_to_tool_file_result"
		done > "$output"
		eval cmd=\"$cmd1\"
		func_show_eval "$cmd" 'exit $?'
		output=$save_output
		libobjs=$save_libobjs
		skipped_export=false
	      else
		# The command line is too long to execute in one step.
		func_verbose "using reloadable object file for export list..."
		skipped_export=:
		# Break out early, otherwise skipped_export may be
		# set to false by a later but shorter cmd.
		break
	      fi
	    done
	    IFS="$save_ifs"
	    if test -n "$export_symbols_regex" && test "X$skipped_export" != "X:"; then
	      func_show_eval '$EGREP -e "$export_symbols_regex" "$export_symbols" > "${export_symbols}T"'
	      func_show_eval '$MV "${export_symbols}T" "$export_symbols"'
	    fi
	  fi
	fi

	if test -n "$export_symbols" && test -n "$include_expsyms"; then
	  tmp_export_symbols="$export_symbols"
	  test -n "$orig_export_symbols" && tmp_export_symbols="$orig_export_symbols"
	  $opt_dry_run || eval '$ECHO "$include_expsyms" | $SP2NL >> "$tmp_export_symbols"'
	fi

	if test "X$skipped_export" != "X:" && test -n "$orig_export_symbols"; then
	  # The given exports_symbols file has to be filtered, so filter it.
	  func_verbose "filter symbol list for \`$libname.la' to tag DATA exports"
	  # FIXME: $output_objdir/$libname.filter potentially contains lots of
	  # 's' commands which not all seds can handle. GNU sed should be fine
	  # though. Also, the filter scales superlinearly with the number of
	  # global variables. join(1) would be nice here, but unfortunately
	  # isn't a blessed tool.
	  $opt_dry_run || $SED -e '/[ ,]DATA/!d;s,\(.*\)\([ \,].*\),s|^\1$|\1\2|,' < $export_symbols > $output_objdir/$libname.filter
	  func_append delfiles " $export_symbols $output_objdir/$libname.filter"
	  export_symbols=$output_objdir/$libname.def
	  $opt_dry_run || $SED -f $output_objdir/$libname.filter < $orig_export_symbols > $export_symbols
	fi

	tmp_deplibs=
	for test_deplib in $deplibs; do
	  case " $convenience " in
	  *" $test_deplib "*) ;;
	  *)
	    func_append tmp_deplibs " $test_deplib"
	    ;;
	  esac
	done
	deplibs="$tmp_deplibs"

	if test -n "$convenience"; then
	  if test -n "$whole_archive_flag_spec" &&
	    test "$compiler_needs_object" = yes &&
	    test -z "$libobjs"; then
	    # extract the archives, so we have objects to list.
	    # TODO: could optimize this to just extract one archive.
	    whole_archive_flag_spec=
	  fi
	  if test -n "$whole_archive_flag_spec"; then
	    save_libobjs=$libobjs
	    eval libobjs=\"\$libobjs $whole_archive_flag_spec\"
	    test "X$libobjs" = "X " && libobjs=
	  else
	    gentop="$output_objdir/${outputname}x"
	    func_append generated " $gentop"

	    func_extract_archives $gentop $convenience
	    func_append libobjs " $func_extract_archives_result"
	    test "X$libobjs" = "X " && libobjs=
	  fi
	fi

	if test "$thread_safe" = yes && test -n "$thread_safe_flag_spec"; then
	  eval flag=\"$thread_safe_flag_spec\"
	  func_append linker_flags " $flag"
	fi

	# Make a backup of the uninstalled library when relinking
	if test "$opt_mode" = relink; then
	  $opt_dry_run || eval '(cd $output_objdir && $RM ${realname}U && $MV $realname ${realname}U)' || exit $?
	fi

	# Do each of the archive commands.
	if test "$module" = yes && test -n "$module_cmds" ; then
	  if test -n "$export_symbols" && test -n "$module_expsym_cmds"; then
	    eval test_cmds=\"$module_expsym_cmds\"
	    cmds=$module_expsym_cmds
	  else
	    eval test_cmds=\"$module_cmds\"
	    cmds=$module_cmds
	  fi
	else
	  if test -n "$export_symbols" && test -n "$archive_expsym_cmds"; then
	    eval test_cmds=\"$archive_expsym_cmds\"
	    cmds=$archive_expsym_cmds
	  else
	    eval test_cmds=\"$archive_cmds\"
	    cmds=$archive_cmds
	  fi
	fi

	if test "X$skipped_export" != "X:" &&
	   func_len " $test_cmds" &&
	   len=$func_len_result &&
	   test "$len" -lt "$max_cmd_len" || test "$max_cmd_len" -le -1; then
	  :
	else
	  # The command line is too long to link in one step, link piecewise
	  # or, if using GNU ld and skipped_export is not :, use a linker
	  # script.

	  # Save the value of $output and $libobjs because we want to
	  # use them later.  If we have whole_archive_flag_spec, we
	  # want to use save_libobjs as it was before
	  # whole_archive_flag_spec was expanded, because we can't
	  # assume the linker understands whole_archive_flag_spec.
	  # This may have to be revisited, in case too many
	  # convenience libraries get linked in and end up exceeding
	  # the spec.
	  if test -z "$convenience" || test -z "$whole_archive_flag_spec"; then
	    save_libobjs=$libobjs
	  fi
	  save_output=$output
	  func_basename "$output"
	  output_la=$func_basename_result

	  # Clear the reloadable object creation command queue and
	  # initialize k to one.
	  test_cmds=
	  concat_cmds=
	  objlist=
	  last_robj=
	  k=1

	  if test -n "$save_libobjs" && test "X$skipped_export" != "X:" && test "$with_gnu_ld" = yes; then
	    output=${output_objdir}/${output_la}.lnkscript
	    func_verbose "creating GNU ld script: $output"
	    echo 'INPUT (' > $output
	    for obj in $save_libobjs
	    do
	      func_to_tool_file "$obj"
	      $ECHO "$func_to_tool_file_result" >> $output
	    done
	    echo ')' >> $output
	    func_append delfiles " $output"
	    func_to_tool_file "$output"
	    output=$func_to_tool_file_result
	  elif test -n "$save_libobjs" && test "X$skipped_export" != "X:" && test "X$file_list_spec" != X; then
	    output=${output_objdir}/${output_la}.lnk
	    func_verbose "creating linker input file list: $output"
	    : > $output
	    set x $save_libobjs
	    shift
	    firstobj=
	    if test "$compiler_needs_object" = yes; then
	      firstobj="$1 "
	      shift
	    fi
	    for obj
	    do
	      func_to_tool_file "$obj"
	      $ECHO "$func_to_tool_file_result" >> $output
	    done
	    func_append delfiles " $output"
	    func_to_tool_file "$output"
	    output=$firstobj\"$file_list_spec$func_to_tool_file_result\"
	  else
	    if test -n "$save_libobjs"; then
	      func_verbose "creating reloadable object files..."
	      output=$output_objdir/$output_la-${k}.$objext
	      eval test_cmds=\"$reload_cmds\"
	      func_len " $test_cmds"
	      len0=$func_len_result
	      len=$len0

	      # Loop over the list of objects to be linked.
	      for obj in $save_libobjs
	      do
		func_len " $obj"
		func_arith $len + $func_len_result
		len=$func_arith_result
		if test "X$objlist" = X ||
		   test "$len" -lt "$max_cmd_len"; then
		  func_append objlist " $obj"
		else
		  # The command $test_cmds is almost too long, add a
		  # command to the queue.
		  if test "$k" -eq 1 ; then
		    # The first file doesn't have a previous command to add.
		    reload_objs=$objlist
		    eval concat_cmds=\"$reload_cmds\"
		  else
		    # All subsequent reloadable object files will link in
		    # the last one created.
		    reload_objs="$objlist $last_robj"
		    eval concat_cmds=\"\$concat_cmds~$reload_cmds~\$RM $last_robj\"
		  fi
		  last_robj=$output_objdir/$output_la-${k}.$objext
		  func_arith $k + 1
		  k=$func_arith_result
		  output=$output_objdir/$output_la-${k}.$objext
		  objlist=" $obj"
		  func_len " $last_robj"
		  func_arith $len0 + $func_len_result
		  len=$func_arith_result
		fi
	      done
	      # Handle the remaining objects by creating one last
	      # reloadable object file.  All subsequent reloadable object
	      # files will link in the last one created.
	      test -z "$concat_cmds" || concat_cmds=$concat_cmds~
	      reload_objs="$objlist $last_robj"
	      eval concat_cmds=\"\${concat_cmds}$reload_cmds\"
	      if test -n "$last_robj"; then
	        eval concat_cmds=\"\${concat_cmds}~\$RM $last_robj\"
	      fi
	      func_append delfiles " $output"

	    else
	      output=
	    fi

	    if ${skipped_export-false}; then
	      func_verbose "generating symbol list for \`$libname.la'"
	      export_symbols="$output_objdir/$libname.exp"
	      $opt_dry_run || $RM $export_symbols
	      libobjs=$output
	      # Append the command to create the export file.
	      test -z "$concat_cmds" || concat_cmds=$concat_cmds~
	      eval concat_cmds=\"\$concat_cmds$export_symbols_cmds\"
	      if test -n "$last_robj"; then
		eval concat_cmds=\"\$concat_cmds~\$RM $last_robj\"
	      fi
	    fi

	    test -n "$save_libobjs" &&
	      func_verbose "creating a temporary reloadable object file: $output"

	    # Loop through the commands generated above and execute them.
	    save_ifs="$IFS"; IFS='~'
	    for cmd in $concat_cmds; do
	      IFS="$save_ifs"
	      $opt_silent || {
		  func_quote_for_expand "$cmd"
		  eval "func_echo $func_quote_for_expand_result"
	      }
	      $opt_dry_run || eval "$cmd" || {
		lt_exit=$?

		# Restore the uninstalled library and exit
		if test "$opt_mode" = relink; then
		  ( cd "$output_objdir" && \
		    $RM "${realname}T" && \
		    $MV "${realname}U" "$realname" )
		fi

		exit $lt_exit
	      }
	    done
	    IFS="$save_ifs"

	    if test -n "$export_symbols_regex" && ${skipped_export-false}; then
	      func_show_eval '$EGREP -e "$export_symbols_regex" "$export_symbols" > "${export_symbols}T"'
	      func_show_eval '$MV "${export_symbols}T" "$export_symbols"'
	    fi
	  fi

          if ${skipped_export-false}; then
	    if test -n "$export_symbols" && test -n "$include_expsyms"; then
	      tmp_export_symbols="$export_symbols"
	      test -n "$orig_export_symbols" && tmp_export_symbols="$orig_export_symbols"
	      $opt_dry_run || eval '$ECHO "$include_expsyms" | $SP2NL >> "$tmp_export_symbols"'
	    fi

	    if test -n "$orig_export_symbols"; then
	      # The given exports_symbols file has to be filtered, so filter it.
	      func_verbose "filter symbol list for \`$libname.la' to tag DATA exports"
	      # FIXME: $output_objdir/$libname.filter potentially contains lots of
	      # 's' commands which not all seds can handle. GNU sed should be fine
	      # though. Also, the filter scales superlinearly with the number of
	      # global variables. join(1) would be nice here, but unfortunately
	      # isn't a blessed tool.
	      $opt_dry_run || $SED -e '/[ ,]DATA/!d;s,\(.*\)\([ \,].*\),s|^\1$|\1\2|,' < $export_symbols > $output_objdir/$libname.filter
	      func_append delfiles " $export_symbols $output_objdir/$libname.filter"
	      export_symbols=$output_objdir/$libname.def
	      $opt_dry_run || $SED -f $output_objdir/$libname.filter < $orig_export_symbols > $export_symbols
	    fi
	  fi

	  libobjs=$output
	  # Restore the value of output.
	  output=$save_output

	  if test -n "$convenience" && test -n "$whole_archive_flag_spec"; then
	    eval libobjs=\"\$libobjs $whole_archive_flag_spec\"
	    test "X$libobjs" = "X " && libobjs=
	  fi
	  # Expand the library linking commands again to reset the
	  # value of $libobjs for piecewise linking.

	  # Do each of the archive commands.
	  if test "$module" = yes && test -n "$module_cmds" ; then
	    if test -n "$export_symbols" && test -n "$module_expsym_cmds"; then
	      cmds=$module_expsym_cmds
	    else
	      cmds=$module_cmds
	    fi
	  else
	    if test -n "$export_symbols" && test -n "$archive_expsym_cmds"; then
	      cmds=$archive_expsym_cmds
	    else
	      cmds=$archive_cmds
	    fi
	  fi
	fi

	if test -n "$delfiles"; then
	  # Append the command to remove temporary files to $cmds.
	  eval cmds=\"\$cmds~\$RM $delfiles\"
	fi

	# Add any objects from preloaded convenience libraries
	if test -n "$dlprefiles"; then
	  gentop="$output_objdir/${outputname}x"
	  func_append generated " $gentop"

	  func_extract_archives $gentop $dlprefiles
	  func_append libobjs " $func_extract_archives_result"
	  test "X$libobjs" = "X " && libobjs=
	fi

	save_ifs="$IFS"; IFS='~'
	for cmd in $cmds; do
	  IFS="$save_ifs"
	  eval cmd=\"$cmd\"
	  $opt_silent || {
	    func_quote_for_expand "$cmd"
	    eval "func_echo $func_quote_for_expand_result"
	  }
	  $opt_dry_run || eval "$cmd" || {
	    lt_exit=$?

	    # Restore the uninstalled library and exit
	    if test "$opt_mode" = relink; then
	      ( cd "$output_objdir" && \
	        $RM "${realname}T" && \
		$MV "${realname}U" "$realname" )
	    fi

	    exit $lt_exit
	  }
	done
	IFS="$save_ifs"

	# Restore the uninstalled library and exit
	if test "$opt_mode" = relink; then
	  $opt_dry_run || eval '(cd $output_objdir && $RM ${realname}T && $MV $realname ${realname}T && $MV ${realname}U $realname)' || exit $?

	  if test -n "$convenience"; then
	    if test -z "$whole_archive_flag_spec"; then
	      func_show_eval '${RM}r "$gentop"'
	    fi
	  fi

	  exit $EXIT_SUCCESS
	fi

	# Create links to the real library.
	for linkname in $linknames; do
	  if test "$realname" != "$linkname"; then
	    func_show_eval '(cd "$output_objdir" && $RM "$linkname" && $LN_S "$realname" "$linkname")' 'exit $?'
	  fi
	done

	# If -module or -export-dynamic was specified, set the dlname.
	if test "$module" = yes || test "$export_dynamic" = yes; then
	  # On all known operating systems, these are identical.
	  dlname="$soname"
	fi
      fi
      ;;

    obj)
      if test -n "$dlfiles$dlprefiles" || test "$dlself" != no; then
	func_warning "\`-dlopen' is ignored for objects"
      fi

      case " $deplibs" in
      *\ -l* | *\ -L*)
	func_warning "\`-l' and \`-L' are ignored for objects" ;;
      esac

      test -n "$rpath" && \
	func_warning "\`-rpath' is ignored for objects"

      test -n "$xrpath" && \
	func_warning "\`-R' is ignored for objects"

      test -n "$vinfo" && \
	func_warning "\`-version-info' is ignored for objects"

      test -n "$release" && \
	func_warning "\`-release' is ignored for objects"

      case $output in
      *.lo)
	test -n "$objs$old_deplibs" && \
	  func_fatal_error "cannot build library object \`$output' from non-libtool objects"

	libobj=$output
	func_lo2o "$libobj"
	obj=$func_lo2o_result
	;;
      *)
	libobj=
	obj="$output"
	;;
      esac

      # Delete the old objects.
      $opt_dry_run || $RM $obj $libobj

      # Objects from convenience libraries.  This assumes
      # single-version convenience libraries.  Whenever we create
      # different ones for PIC/non-PIC, this we'll have to duplicate
      # the extraction.
      reload_conv_objs=
      gentop=
      # reload_cmds runs $LD directly, so let us get rid of
      # -Wl from whole_archive_flag_spec and hope we can get by with
      # turning comma into space..
      wl=

      if test -n "$convenience"; then
	if test -n "$whole_archive_flag_spec"; then
	  eval tmp_whole_archive_flags=\"$whole_archive_flag_spec\"
	  reload_conv_objs=$reload_objs\ `$ECHO "$tmp_whole_archive_flags" | $SED 's|,| |g'`
	else
	  gentop="$output_objdir/${obj}x"
	  func_append generated " $gentop"

	  func_extract_archives $gentop $convenience
	  reload_conv_objs="$reload_objs $func_extract_archives_result"
	fi
      fi

      # If we're not building shared, we need to use non_pic_objs
      test "$build_libtool_libs" != yes && libobjs="$non_pic_objects"

      # Create the old-style object.
      reload_objs="$objs$old_deplibs "`$ECHO "$libobjs" | $SP2NL | $SED "/\.${libext}$/d; /\.lib$/d; $lo2o" | $NL2SP`" $reload_conv_objs" ### testsuite: skip nested quoting test

      output="$obj"
      func_execute_cmds "$reload_cmds" 'exit $?'

      # Exit if we aren't doing a library object file.
      if test -z "$libobj"; then
	if test -n "$gentop"; then
	  func_show_eval '${RM}r "$gentop"'
	fi

	exit $EXIT_SUCCESS
      fi

      if test "$build_libtool_libs" != yes; then
	if test -n "$gentop"; then
	  func_show_eval '${RM}r "$gentop"'
	fi

	# Create an invalid libtool object if no PIC, so that we don't
	# accidentally link it into a program.
	# $show "echo timestamp > $libobj"
	# $opt_dry_run || eval "echo timestamp > $libobj" || exit $?
	exit $EXIT_SUCCESS
      fi

      if test -n "$pic_flag" || test "$pic_mode" != default; then
	# Only do commands if we really have different PIC objects.
	reload_objs="$libobjs $reload_conv_objs"
	output="$libobj"
	func_execute_cmds "$reload_cmds" 'exit $?'
      fi

      if test -n "$gentop"; then
	func_show_eval '${RM}r "$gentop"'
      fi

      exit $EXIT_SUCCESS
      ;;

    prog)
      case $host in
	*cygwin*) func_stripname '' '.exe' "$output"
	          output=$func_stripname_result.exe;;
      esac
      test -n "$vinfo" && \
	func_warning "\`-version-info' is ignored for programs"

      test -n "$release" && \
	func_warning "\`-release' is ignored for programs"

      test "$preload" = yes \
        && test "$dlopen_support" = unknown \
	&& test "$dlopen_self" = unknown \
	&& test "$dlopen_self_static" = unknown && \
	  func_warning "\`LT_INIT([dlopen])' not used. Assuming no dlopen support."

      case $host in
      *-*-rhapsody* | *-*-darwin1.[012])
	# On Rhapsody replace the C library is the System framework
	compile_deplibs=`$ECHO " $compile_deplibs" | $SED 's/ -lc / System.ltframework /'`
	finalize_deplibs=`$ECHO " $finalize_deplibs" | $SED 's/ -lc / System.ltframework /'`
	;;
      esac

      case $host in
      *-*-darwin*)
	# Don't allow lazy linking, it breaks C++ global constructors
	# But is supposedly fixed on 10.4 or later (yay!).
	if test "$tagname" = CXX ; then
	  case ${MACOSX_DEPLOYMENT_TARGET-10.0} in
	    10.[0123])
	      func_append compile_command " ${wl}-bind_at_load"
	      func_append finalize_command " ${wl}-bind_at_load"
	    ;;
	  esac
	fi
	# Time to change all our "foo.ltframework" stuff back to "-framework foo"
	compile_deplibs=`$ECHO " $compile_deplibs" | $SED 's% \([^ $]*\).ltframework% -framework \1%g'`
	finalize_deplibs=`$ECHO " $finalize_deplibs" | $SED 's% \([^ $]*\).ltframework% -framework \1%g'`
	;;
      esac


      # move library search paths that coincide with paths to not yet
      # installed libraries to the beginning of the library search list
      new_libs=
      for path in $notinst_path; do
	case " $new_libs " in
	*" -L$path/$objdir "*) ;;
	*)
	  case " $compile_deplibs " in
	  *" -L$path/$objdir "*)
	    func_append new_libs " -L$path/$objdir" ;;
	  esac
	  ;;
	esac
      done
      for deplib in $compile_deplibs; do
	case $deplib in
	-L*)
	  case " $new_libs " in
	  *" $deplib "*) ;;
	  *) func_append new_libs " $deplib" ;;
	  esac
	  ;;
	*) func_append new_libs " $deplib" ;;
	esac
      done
      compile_deplibs="$new_libs"


      func_append compile_command " $compile_deplibs"
      func_append finalize_command " $finalize_deplibs"

      if test -n "$rpath$xrpath"; then
	# If the user specified any rpath flags, then add them.
	for libdir in $rpath $xrpath; do
	  # This is the magic to use -rpath.
	  case "$finalize_rpath " in
	  *" $libdir "*) ;;
	  *) func_append finalize_rpath " $libdir" ;;
	  esac
	done
      fi

      # Now hardcode the library paths
      rpath=
      hardcode_libdirs=
      for libdir in $compile_rpath $finalize_rpath; do
	if test -n "$hardcode_libdir_flag_spec"; then
	  if test -n "$hardcode_libdir_separator"; then
	    if test -z "$hardcode_libdirs"; then
	      hardcode_libdirs="$libdir"
	    else
	      # Just accumulate the unique libdirs.
	      case $hardcode_libdir_separator$hardcode_libdirs$hardcode_libdir_separator in
	      *"$hardcode_libdir_separator$libdir$hardcode_libdir_separator"*)
		;;
	      *)
		func_append hardcode_libdirs "$hardcode_libdir_separator$libdir"
		;;
	      esac
	    fi
	  else
	    eval flag=\"$hardcode_libdir_flag_spec\"
	    func_append rpath " $flag"
	  fi
	elif test -n "$runpath_var"; then
	  case "$perm_rpath " in
	  *" $libdir "*) ;;
	  *) func_append perm_rpath " $libdir" ;;
	  esac
	fi
	case $host in
	*-*-cygwin* | *-*-mingw* | *-*-pw32* | *-*-os2* | *-cegcc*)
	  testbindir=`${ECHO} "$libdir" | ${SED} -e 's*/lib$*/bin*'`
	  case :$dllsearchpath: in
	  *":$libdir:"*) ;;
	  ::) dllsearchpath=$libdir;;
	  *) func_append dllsearchpath ":$libdir";;
	  esac
	  case :$dllsearchpath: in
	  *":$testbindir:"*) ;;
	  ::) dllsearchpath=$testbindir;;
	  *) func_append dllsearchpath ":$testbindir";;
	  esac
	  ;;
	esac
      done
      # Substitute the hardcoded libdirs into the rpath.
      if test -n "$hardcode_libdir_separator" &&
	 test -n "$hardcode_libdirs"; then
	libdir="$hardcode_libdirs"
	eval rpath=\" $hardcode_libdir_flag_spec\"
      fi
      compile_rpath="$rpath"

      rpath=
      hardcode_libdirs=
      for libdir in $finalize_rpath; do
	if test -n "$hardcode_libdir_flag_spec"; then
	  if test -n "$hardcode_libdir_separator"; then
	    if test -z "$hardcode_libdirs"; then
	      hardcode_libdirs="$libdir"
	    else
	      # Just accumulate the unique libdirs.
	      case $hardcode_libdir_separator$hardcode_libdirs$hardcode_libdir_separator in
	      *"$hardcode_libdir_separator$libdir$hardcode_libdir_separator"*)
		;;
	      *)
		func_append hardcode_libdirs "$hardcode_libdir_separator$libdir"
		;;
	      esac
	    fi
	  else
	    eval flag=\"$hardcode_libdir_flag_spec\"
	    func_append rpath " $flag"
	  fi
	elif test -n "$runpath_var"; then
	  case "$finalize_perm_rpath " in
	  *" $libdir "*) ;;
	  *) func_append finalize_perm_rpath " $libdir" ;;
	  esac
	fi
      done
      # Substitute the hardcoded libdirs into the rpath.
      if test -n "$hardcode_libdir_separator" &&
	 test -n "$hardcode_libdirs"; then
	libdir="$hardcode_libdirs"
	eval rpath=\" $hardcode_libdir_flag_spec\"
      fi
      finalize_rpath="$rpath"

      if test -n "$libobjs" && test "$build_old_libs" = yes; then
	# Transform all the library objects into standard objects.
	compile_command=`$ECHO "$compile_command" | $SP2NL | $SED "$lo2o" | $NL2SP`
	finalize_command=`$ECHO "$finalize_command" | $SP2NL | $SED "$lo2o" | $NL2SP`
      fi

      func_generate_dlsyms "$outputname" "@PROGRAM@" "no"

      # template prelinking step
      if test -n "$prelink_cmds"; then
	func_execute_cmds "$prelink_cmds" 'exit $?'
      fi

      wrappers_required=yes
      case $host in
      *cegcc* | *mingw32ce*)
        # Disable wrappers for cegcc and mingw32ce hosts, we are cross compiling anyway.
        wrappers_required=no
        ;;
      *cygwin* | *mingw* )
        if test "$build_libtool_libs" != yes; then
          wrappers_required=no
        fi
        ;;
      *)
        if test "$need_relink" = no || test "$build_libtool_libs" != yes; then
          wrappers_required=no
        fi
        ;;
      esac
      if test "$wrappers_required" = no; then
	# Replace the output file specification.
	compile_command=`$ECHO "$compile_command" | $SED 's%@OUTPUT@%'"$output"'%g'`
	link_command="$compile_command$compile_rpath"

	# We have no uninstalled library dependencies, so finalize right now.
	exit_status=0
	func_show_eval "$link_command" 'exit_status=$?'

	if test -n "$postlink_cmds"; then
	  func_to_tool_file "$output"
	  postlink_cmds=`func_echo_all "$postlink_cmds" | $SED -e 's%@OUTPUT@%'"$output"'%g' -e 's%@TOOL_OUTPUT@%'"$func_to_tool_file_result"'%g'`
	  func_execute_cmds "$postlink_cmds" 'exit $?'
	fi

	# Delete the generated files.
	if test -f "$output_objdir/${outputname}S.${objext}"; then
	  func_show_eval '$RM "$output_objdir/${outputname}S.${objext}"'
	fi

	exit $exit_status
      fi

      if test -n "$compile_shlibpath$finalize_shlibpath"; then
	compile_command="$shlibpath_var=\"$compile_shlibpath$finalize_shlibpath\$$shlibpath_var\" $compile_command"
      fi
      if test -n "$finalize_shlibpath"; then
	finalize_command="$shlibpath_var=\"$finalize_shlibpath\$$shlibpath_var\" $finalize_command"
      fi

      compile_var=
      finalize_var=
      if test -n "$runpath_var"; then
	if test -n "$perm_rpath"; then
	  # We should set the runpath_var.
	  rpath=
	  for dir in $perm_rpath; do
	    func_append rpath "$dir:"
	  done
	  compile_var="$runpath_var=\"$rpath\$$runpath_var\" "
	fi
	if test -n "$finalize_perm_rpath"; then
	  # We should set the runpath_var.
	  rpath=
	  for dir in $finalize_perm_rpath; do
	    func_append rpath "$dir:"
	  done
	  finalize_var="$runpath_var=\"$rpath\$$runpath_var\" "
	fi
      fi

      if test "$no_install" = yes; then
	# We don't need to create a wrapper script.
	link_command="$compile_var$compile_command$compile_rpath"
	# Replace the output file specification.
	link_command=`$ECHO "$link_command" | $SED 's%@OUTPUT@%'"$output"'%g'`
	# Delete the old output file.
	$opt_dry_run || $RM $output
	# Link the executable and exit
	func_show_eval "$link_command" 'exit $?'

	if test -n "$postlink_cmds"; then
	  func_to_tool_file "$output"
	  postlink_cmds=`func_echo_all "$postlink_cmds" | $SED -e 's%@OUTPUT@%'"$output"'%g' -e 's%@TOOL_OUTPUT@%'"$func_to_tool_file_result"'%g'`
	  func_execute_cmds "$postlink_cmds" 'exit $?'
	fi

	exit $EXIT_SUCCESS
      fi

      if test "$hardcode_action" = relink; then
	# Fast installation is not supported
	link_command="$compile_var$compile_command$compile_rpath"
	relink_command="$finalize_var$finalize_command$finalize_rpath"

	func_warning "this platform does not like uninstalled shared libraries"
	func_warning "\`$output' will be relinked during installation"
      else
	if test "$fast_install" != no; then
	  link_command="$finalize_var$compile_command$finalize_rpath"
	  if test "$fast_install" = yes; then
	    relink_command=`$ECHO "$compile_var$compile_command$compile_rpath" | $SED 's%@OUTPUT@%\$progdir/\$file%g'`
	  else
	    # fast_install is set to needless
	    relink_command=
	  fi
	else
	  link_command="$compile_var$compile_command$compile_rpath"
	  relink_command="$finalize_var$finalize_command$finalize_rpath"
	fi
      fi

      # Replace the output file specification.
      link_command=`$ECHO "$link_command" | $SED 's%@OUTPUT@%'"$output_objdir/$outputname"'%g'`

      # Delete the old output files.
      $opt_dry_run || $RM $output $output_objdir/$outputname $output_objdir/lt-$outputname

      func_show_eval "$link_command" 'exit $?'

      if test -n "$postlink_cmds"; then
	func_to_tool_file "$output_objdir/$outputname"
	postlink_cmds=`func_echo_all "$postlink_cmds" | $SED -e 's%@OUTPUT@%'"$output_objdir/$outputname"'%g' -e 's%@TOOL_OUTPUT@%'"$func_to_tool_file_result"'%g'`
	func_execute_cmds "$postlink_cmds" 'exit $?'
      fi

      # Now create the wrapper script.
      func_verbose "creating $output"

      # Quote the relink command for shipping.
      if test -n "$relink_command"; then
	# Preserve any variables that may affect compiler behavior
	for var in $variables_saved_for_relink; do
	  if eval test -z \"\${$var+set}\"; then
	    relink_command="{ test -z \"\${$var+set}\" || $lt_unset $var || { $var=; export $var; }; }; $relink_command"
	  elif eval var_value=\$$var; test -z "$var_value"; then
	    relink_command="$var=; export $var; $relink_command"
	  else
	    func_quote_for_eval "$var_value"
	    relink_command="$var=$func_quote_for_eval_result; export $var; $relink_command"
	  fi
	done
	relink_command="(cd `pwd`; $relink_command)"
	relink_command=`$ECHO "$relink_command" | $SED "$sed_quote_subst"`
      fi

      # Only actually do things if not in dry run mode.
      $opt_dry_run || {
	# win32 will think the script is a binary if it has
	# a .exe suffix, so we strip it off here.
	case $output in
	  *.exe) func_stripname '' '.exe' "$output"
	         output=$func_stripname_result ;;
	esac
	# test for cygwin because mv fails w/o .exe extensions
	case $host in
	  *cygwin*)
	    exeext=.exe
	    func_stripname '' '.exe' "$outputname"
	    outputname=$func_stripname_result ;;
	  *) exeext= ;;
	esac
	case $host in
	  *cygwin* | *mingw* )
	    func_dirname_and_basename "$output" "" "."
	    output_name=$func_basename_result
	    output_path=$func_dirname_result
	    cwrappersource="$output_path/$objdir/lt-$output_name.c"
	    cwrapper="$output_path/$output_name.exe"
	    $RM $cwrappersource $cwrapper
	    trap "$RM $cwrappersource $cwrapper; exit $EXIT_FAILURE" 1 2 15

	    func_emit_cwrapperexe_src > $cwrappersource

	    # The wrapper executable is built using the $host compiler,
	    # because it contains $host paths and files. If cross-
	    # compiling, it, like the target executable, must be
	    # executed on the $host or under an emulation environment.
	    $opt_dry_run || {
	      $LTCC $LTCFLAGS -o $cwrapper $cwrappersource
	      $STRIP $cwrapper
	    }

	    # Now, create the wrapper script for func_source use:
	    func_ltwrapper_scriptname $cwrapper
	    $RM $func_ltwrapper_scriptname_result
	    trap "$RM $func_ltwrapper_scriptname_result; exit $EXIT_FAILURE" 1 2 15
	    $opt_dry_run || {
	      # note: this script will not be executed, so do not chmod.
	      if test "x$build" = "x$host" ; then
		$cwrapper --lt-dump-script > $func_ltwrapper_scriptname_result
	      else
		func_emit_wrapper no > $func_ltwrapper_scriptname_result
	      fi
	    }
	  ;;
	  * )
	    $RM $output
	    trap "$RM $output; exit $EXIT_FAILURE" 1 2 15

	    func_emit_wrapper no > $output
	    chmod +x $output
	  ;;
	esac
      }
      exit $EXIT_SUCCESS
      ;;
    esac

    # See if we need to build an old-fashioned archive.
    for oldlib in $oldlibs; do

      if test "$build_libtool_libs" = convenience; then
	oldobjs="$libobjs_save $symfileobj"
	addlibs="$convenience"
	build_libtool_libs=no
      else
	if test "$build_libtool_libs" = module; then
	  oldobjs="$libobjs_save"
	  build_libtool_libs=no
	else
	  oldobjs="$old_deplibs $non_pic_objects"
	  if test "$preload" = yes && test -f "$symfileobj"; then
	    func_append oldobjs " $symfileobj"
	  fi
	fi
	addlibs="$old_convenience"
      fi

      if test -n "$addlibs"; then
	gentop="$output_objdir/${outputname}x"
	func_append generated " $gentop"

	func_extract_archives $gentop $addlibs
	func_append oldobjs " $func_extract_archives_result"
      fi

      # Do each command in the archive commands.
      if test -n "$old_archive_from_new_cmds" && test "$build_libtool_libs" = yes; then
	cmds=$old_archive_from_new_cmds
      else

	# Add any objects from preloaded convenience libraries
	if test -n "$dlprefiles"; then
	  gentop="$output_objdir/${outputname}x"
	  func_append generated " $gentop"

	  func_extract_archives $gentop $dlprefiles
	  func_append oldobjs " $func_extract_archives_result"
	fi

	# POSIX demands no paths to be encoded in archives.  We have
	# to avoid creating archives with duplicate basenames if we
	# might have to extract them afterwards, e.g., when creating a
	# static archive out of a convenience library, or when linking
	# the entirety of a libtool archive into another (currently
	# not supported by libtool).
	if (for obj in $oldobjs
	    do
	      func_basename "$obj"
	      $ECHO "$func_basename_result"
	    done | sort | sort -uc >/dev/null 2>&1); then
	  :
	else
	  echo "copying selected object files to avoid basename conflicts..."
	  gentop="$output_objdir/${outputname}x"
	  func_append generated " $gentop"
	  func_mkdir_p "$gentop"
	  save_oldobjs=$oldobjs
	  oldobjs=
	  counter=1
	  for obj in $save_oldobjs
	  do
	    func_basename "$obj"
	    objbase="$func_basename_result"
	    case " $oldobjs " in
	    " ") oldobjs=$obj ;;
	    *[\ /]"$objbase "*)
	      while :; do
		# Make sure we don't pick an alternate name that also
		# overlaps.
		newobj=lt$counter-$objbase
		func_arith $counter + 1
		counter=$func_arith_result
		case " $oldobjs " in
		*[\ /]"$newobj "*) ;;
		*) if test ! -f "$gentop/$newobj"; then break; fi ;;
		esac
	      done
	      func_show_eval "ln $obj $gentop/$newobj || cp $obj $gentop/$newobj"
	      func_append oldobjs " $gentop/$newobj"
	      ;;
	    *) func_append oldobjs " $obj" ;;
	    esac
	  done
	fi
	func_to_tool_file "$oldlib" func_convert_file_msys_to_w32
	tool_oldlib=$func_to_tool_file_result
	eval cmds=\"$old_archive_cmds\"

	func_len " $cmds"
	len=$func_len_result
	if test "$len" -lt "$max_cmd_len" || test "$max_cmd_len" -le -1; then
	  cmds=$old_archive_cmds
	elif test -n "$archiver_list_spec"; then
	  func_verbose "using command file archive linking..."
	  for obj in $oldobjs
	  do
	    func_to_tool_file "$obj"
	    $ECHO "$func_to_tool_file_result"
	  done > $output_objdir/$libname.libcmd
	  func_to_tool_file "$output_objdir/$libname.libcmd"
	  oldobjs=" $archiver_list_spec$func_to_tool_file_result"
	  cmds=$old_archive_cmds
	else
	  # the command line is too long to link in one step, link in parts
	  func_verbose "using piecewise archive linking..."
	  save_RANLIB=$RANLIB
	  RANLIB=:
	  objlist=
	  concat_cmds=
	  save_oldobjs=$oldobjs
	  oldobjs=
	  # Is there a better way of finding the last object in the list?
	  for obj in $save_oldobjs
	  do
	    last_oldobj=$obj
	  done
	  eval test_cmds=\"$old_archive_cmds\"
	  func_len " $test_cmds"
	  len0=$func_len_result
	  len=$len0
	  for obj in $save_oldobjs
	  do
	    func_len " $obj"
	    func_arith $len + $func_len_result
	    len=$func_arith_result
	    func_append objlist " $obj"
	    if test "$len" -lt "$max_cmd_len"; then
	      :
	    else
	      # the above command should be used before it gets too long
	      oldobjs=$objlist
	      if test "$obj" = "$last_oldobj" ; then
		RANLIB=$save_RANLIB
	      fi
	      test -z "$concat_cmds" || concat_cmds=$concat_cmds~
	      eval concat_cmds=\"\${concat_cmds}$old_archive_cmds\"
	      objlist=
	      len=$len0
	    fi
	  done
	  RANLIB=$save_RANLIB
	  oldobjs=$objlist
	  if test "X$oldobjs" = "X" ; then
	    eval cmds=\"\$concat_cmds\"
	  else
	    eval cmds=\"\$concat_cmds~\$old_archive_cmds\"
	  fi
	fi
      fi
      func_execute_cmds "$cmds" 'exit $?'
    done

    test -n "$generated" && \
      func_show_eval "${RM}r$generated"

    # Now create the libtool archive.
    case $output in
    *.la)
      old_library=
      test "$build_old_libs" = yes && old_library="$libname.$libext"
      func_verbose "creating $output"

      # Preserve any variables that may affect compiler behavior
      for var in $variables_saved_for_relink; do
	if eval test -z \"\${$var+set}\"; then
	  relink_command="{ test -z \"\${$var+set}\" || $lt_unset $var || { $var=; export $var; }; }; $relink_command"
	elif eval var_value=\$$var; test -z "$var_value"; then
	  relink_command="$var=; export $var; $relink_command"
	else
	  func_quote_for_eval "$var_value"
	  relink_command="$var=$func_quote_for_eval_result; export $var; $relink_command"
	fi
      done
      # Quote the link command for shipping.
      relink_command="(cd `pwd`; $SHELL $progpath $preserve_args --mode=relink $libtool_args @inst_prefix_dir@)"
      relink_command=`$ECHO "$relink_command" | $SED "$sed_quote_subst"`
      if test "$hardcode_automatic" = yes ; then
	relink_command=
      fi

      # Only create the output if not a dry run.
      $opt_dry_run || {
	for installed in no yes; do
	  if test "$installed" = yes; then
	    if test -z "$install_libdir"; then
	      break
	    fi
	    output="$output_objdir/$outputname"i
	    # Replace all uninstalled libtool libraries with the installed ones
	    newdependency_libs=
	    for deplib in $dependency_libs; do
	      case $deplib in
	      *.la)
		func_basename "$deplib"
		name="$func_basename_result"
		func_resolve_sysroot "$deplib"
		eval libdir=`${SED} -n -e 's/^libdir=\(.*\)$/\1/p' $func_resolve_sysroot_result`
		test -z "$libdir" && \
		  func_fatal_error "\`$deplib' is not a valid libtool archive"
		func_append newdependency_libs " ${lt_sysroot:+=}$libdir/$name"
		;;
	      -L*)
		func_stripname -L '' "$deplib"
		func_replace_sysroot "$func_stripname_result"
		func_append newdependency_libs " -L$func_replace_sysroot_result"
		;;
	      -R*)
		func_stripname -R '' "$deplib"
		func_replace_sysroot "$func_stripname_result"
		func_append newdependency_libs " -R$func_replace_sysroot_result"
		;;
	      *) func_append newdependency_libs " $deplib" ;;
	      esac
	    done
	    dependency_libs="$newdependency_libs"
	    newdlfiles=

	    for lib in $dlfiles; do
	      case $lib in
	      *.la)
	        func_basename "$lib"
		name="$func_basename_result"
		eval libdir=`${SED} -n -e 's/^libdir=\(.*\)$/\1/p' $lib`
		test -z "$libdir" && \
		  func_fatal_error "\`$lib' is not a valid libtool archive"
		func_append newdlfiles " ${lt_sysroot:+=}$libdir/$name"
		;;
	      *) func_append newdlfiles " $lib" ;;
	      esac
	    done
	    dlfiles="$newdlfiles"
	    newdlprefiles=
	    for lib in $dlprefiles; do
	      case $lib in
	      *.la)
		# Only pass preopened files to the pseudo-archive (for
		# eventual linking with the app. that links it) if we
		# didn't already link the preopened objects directly into
		# the library:
		func_basename "$lib"
		name="$func_basename_result"
		eval libdir=`${SED} -n -e 's/^libdir=\(.*\)$/\1/p' $lib`
		test -z "$libdir" && \
		  func_fatal_error "\`$lib' is not a valid libtool archive"
		func_append newdlprefiles " ${lt_sysroot:+=}$libdir/$name"
		;;
	      esac
	    done
	    dlprefiles="$newdlprefiles"
	  else
	    newdlfiles=
	    for lib in $dlfiles; do
	      case $lib in
		[\\/]* | [A-Za-z]:[\\/]*) abs="$lib" ;;
		*) abs=`pwd`"/$lib" ;;
	      esac
	      func_append newdlfiles " $abs"
	    done
	    dlfiles="$newdlfiles"
	    newdlprefiles=
	    for lib in $dlprefiles; do
	      case $lib in
		[\\/]* | [A-Za-z]:[\\/]*) abs="$lib" ;;
		*) abs=`pwd`"/$lib" ;;
	      esac
	      func_append newdlprefiles " $abs"
	    done
	    dlprefiles="$newdlprefiles"
	  fi
	  $RM $output
	  # place dlname in correct position for cygwin
	  # In fact, it would be nice if we could use this code for all target
	  # systems that can't hard-code library paths into their executables
	  # and that have no shared library path variable independent of PATH,
	  # but it turns out we can't easily determine that from inspecting
	  # libtool variables, so we have to hard-code the OSs to which it
	  # applies here; at the moment, that means platforms that use the PE
	  # object format with DLL files.  See the long comment at the top of
	  # tests/bindir.at for full details.
	  tdlname=$dlname
	  case $host,$output,$installed,$module,$dlname in
	    *cygwin*,*lai,yes,no,*.dll | *mingw*,*lai,yes,no,*.dll | *cegcc*,*lai,yes,no,*.dll)
	      # If a -bindir argument was supplied, place the dll there.
	      if test "x$bindir" != x ;
	      then
		func_relative_path "$install_libdir" "$bindir"
		tdlname=$func_relative_path_result$dlname
	      else
		# Otherwise fall back on heuristic.
		tdlname=../bin/$dlname
	      fi
	      ;;
	  esac
	  $ECHO > $output "\
# $outputname - a libtool library file
# Generated by $PROGRAM (GNU $PACKAGE$TIMESTAMP) $VERSION
#
# Please DO NOT delete this file!
# It is necessary for linking the library.

# The name that we can dlopen(3).
dlname='$tdlname'

# Names of this library.
library_names='$library_names'

# The name of the static archive.
old_library='$old_library'

# Linker flags that can not go in dependency_libs.
inherited_linker_flags='$new_inherited_linker_flags'

# Libraries that this one depends upon.
dependency_libs='$dependency_libs'

# Names of additional weak libraries provided by this library
weak_library_names='$weak_libs'

# Version information for $libname.
current=$current
age=$age
revision=$revision

# Is this an already installed library?
installed=$installed

# Should we warn about portability when linking against -modules?
shouldnotlink=$module

# Files to dlopen/dlpreopen
dlopen='$dlfiles'
dlpreopen='$dlprefiles'

# Directory that this library needs to be installed in:
libdir='$install_libdir'"
	  if test "$installed" = no && test "$need_relink" = yes; then
	    $ECHO >> $output "\
relink_command=\"$relink_command\""
	  fi
	done
      }

      # Do a symbolic link so that the libtool archive can be found in
      # LD_LIBRARY_PATH before the program is installed.
      func_show_eval '( cd "$output_objdir" && $RM "$outputname" && $LN_S "../$outputname" "$outputname" )' 'exit $?'
      ;;
    esac
    exit $EXIT_SUCCESS
}

{ test "$opt_mode" = link || test "$opt_mode" = relink; } &&
    func_mode_link ${1+"$@"}


# func_mode_uninstall arg...
func_mode_uninstall ()
{
    $opt_debug
    RM="$nonopt"
    files=
    rmforce=
    exit_status=0

    # This variable tells wrapper scripts just to set variables rather
    # than running their programs.
    libtool_install_magic="$magic"

    for arg
    do
      case $arg in
      -f) func_append RM " $arg"; rmforce=yes ;;
      -*) func_append RM " $arg" ;;
      *) func_append files " $arg" ;;
      esac
    done

    test -z "$RM" && \
      func_fatal_help "you must specify an RM program"

    rmdirs=

    for file in $files; do
      func_dirname "$file" "" "."
      dir="$func_dirname_result"
      if test "X$dir" = X.; then
	odir="$objdir"
      else
	odir="$dir/$objdir"
      fi
      func_basename "$file"
      name="$func_basename_result"
      test "$opt_mode" = uninstall && odir="$dir"

      # Remember odir for removal later, being careful to avoid duplicates
      if test "$opt_mode" = clean; then
	case " $rmdirs " in
	  *" $odir "*) ;;
	  *) func_append rmdirs " $odir" ;;
	esac
      fi

      # Don't error if the file doesn't exist and rm -f was used.
      if { test -L "$file"; } >/dev/null 2>&1 ||
	 { test -h "$file"; } >/dev/null 2>&1 ||
	 test -f "$file"; then
	:
      elif test -d "$file"; then
	exit_status=1
	continue
      elif test "$rmforce" = yes; then
	continue
      fi

      rmfiles="$file"

      case $name in
      *.la)
	# Possibly a libtool archive, so verify it.
	if func_lalib_p "$file"; then
	  func_source $dir/$name

	  # Delete the libtool libraries and symlinks.
	  for n in $library_names; do
	    func_append rmfiles " $odir/$n"
	  done
	  test -n "$old_library" && func_append rmfiles " $odir/$old_library"

	  case "$opt_mode" in
	  clean)
	    case " $library_names " in
	    *" $dlname "*) ;;
	    *) test -n "$dlname" && func_append rmfiles " $odir/$dlname" ;;
	    esac
	    test -n "$libdir" && func_append rmfiles " $odir/$name $odir/${name}i"
	    ;;
	  uninstall)
	    if test -n "$library_names"; then
	      # Do each command in the postuninstall commands.
	      func_execute_cmds "$postuninstall_cmds" 'test "$rmforce" = yes || exit_status=1'
	    fi

	    if test -n "$old_library"; then
	      # Do each command in the old_postuninstall commands.
	      func_execute_cmds "$old_postuninstall_cmds" 'test "$rmforce" = yes || exit_status=1'
	    fi
	    # FIXME: should reinstall the best remaining shared library.
	    ;;
	  esac
	fi
	;;

      *.lo)
	# Possibly a libtool object, so verify it.
	if func_lalib_p "$file"; then

	  # Read the .lo file
	  func_source $dir/$name

	  # Add PIC object to the list of files to remove.
	  if test -n "$pic_object" &&
	     test "$pic_object" != none; then
	    func_append rmfiles " $dir/$pic_object"
	  fi

	  # Add non-PIC object to the list of files to remove.
	  if test -n "$non_pic_object" &&
	     test "$non_pic_object" != none; then
	    func_append rmfiles " $dir/$non_pic_object"
	  fi
	fi
	;;

      *)
	if test "$opt_mode" = clean ; then
	  noexename=$name
	  case $file in
	  *.exe)
	    func_stripname '' '.exe' "$file"
	    file=$func_stripname_result
	    func_stripname '' '.exe' "$name"
	    noexename=$func_stripname_result
	    # $file with .exe has already been added to rmfiles,
	    # add $file without .exe
	    func_append rmfiles " $file"
	    ;;
	  esac
	  # Do a test to see if this is a libtool program.
	  if func_ltwrapper_p "$file"; then
	    if func_ltwrapper_executable_p "$file"; then
	      func_ltwrapper_scriptname "$file"
	      relink_command=
	      func_source $func_ltwrapper_scriptname_result
	      func_append rmfiles " $func_ltwrapper_scriptname_result"
	    else
	      relink_command=
	      func_source $dir/$noexename
	    fi

	    # note $name still contains .exe if it was in $file originally
	    # as does the version of $file that was added into $rmfiles
	    func_append rmfiles " $odir/$name $odir/${name}S.${objext}"
	    if test "$fast_install" = yes && test -n "$relink_command"; then
	      func_append rmfiles " $odir/lt-$name"
	    fi
	    if test "X$noexename" != "X$name" ; then
	      func_append rmfiles " $odir/lt-${noexename}.c"
	    fi
	  fi
	fi
	;;
      esac
      func_show_eval "$RM $rmfiles" 'exit_status=1'
    done

    # Try to remove the ${objdir}s in the directories where we deleted files
    for dir in $rmdirs; do
      if test -d "$dir"; then
	func_show_eval "rmdir $dir >/dev/null 2>&1"
      fi
    done

    exit $exit_status
}

{ test "$opt_mode" = uninstall || test "$opt_mode" = clean; } &&
    func_mode_uninstall ${1+"$@"}

test -z "$opt_mode" && {
  help="$generic_help"
  func_fatal_help "you must specify a MODE"
}

test -z "$exec_cmd" && \
  func_fatal_help "invalid operation mode \`$opt_mode'"

if test -n "$exec_cmd"; then
  eval exec "$exec_cmd"
  exit $EXIT_FAILURE
fi

exit $exit_status


# The TAGs below are defined such that we never get into a situation
# in which we disable both kinds of libraries.  Given conflicting
# choices, we go for a static library, that is the most portable,
# since we can't tell whether shared libraries were disabled because
# the user asked for that or because the platform doesn't support
# them.  This is particularly important on AIX, because we don't
# support having both static and shared libraries enabled at the same
# time on that platform, so we default to a shared-only configuration.
# If a disable-shared tag is given, we'll fallback to a static-only
# configuration.  But we'll never go from static-only to shared-only.

# ### BEGIN LIBTOOL TAG CONFIG: disable-shared
build_libtool_libs=no
build_old_libs=yes
# ### END LIBTOOL TAG CONFIG: disable-shared

# ### BEGIN LIBTOOL TAG CONFIG: disable-static
build_old_libs=`case $build_libtool_libs in yes) echo no;; *) echo yes;; esac`
# ### END LIBTOOL TAG CONFIG: disable-static

# Local Variables:
# mode:shell-script
# sh-indentation:2
# End:
# vi:sw=2
>>>>>>> 1841792b
<|MERGE_RESOLUTION|>--- conflicted
+++ resolved
@@ -1,6 +1,3 @@
-<<<<<<< HEAD
-/usr/share/libtool/config/ltmain.sh
-=======
 
 # libtool (GNU libtool) 2.4.2
 # Written by Gordon Matzigkeit <gord@gnu.ai.mit.edu>, 1996
@@ -9655,4 +9652,3 @@
 # sh-indentation:2
 # End:
 # vi:sw=2
->>>>>>> 1841792b
